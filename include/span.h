--- conflicted
+++ resolved
@@ -2054,12 +2054,8 @@
 #pragma warning(pop)
 
 #ifndef GSL_THROWS_FOR_TESTING
-<<<<<<< HEAD
-#pragma undef noexcept
+#undef noexcept
 #pragma pop_macro("noexcept")
-=======
-#undef noexcept
->>>>>>> e3886084
 #endif // GSL_THROWS_FOR_TESTING
 
 #undef GSL_MSVC_HAS_VARIADIC_CTOR_BUG 
