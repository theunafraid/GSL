--- conflicted
+++ resolved
@@ -143,16 +143,7 @@
 		}
 		_CONSTEXPR bool operator==(const ConcreteType& rhs) const _NOEXCEPT
 		{
-<<<<<<< HEAD
 			return std::equal(elems, elems + rank, rhs.elems);
-=======
-			for (size_t i = 0; i < rank; ++i)
-			{
-				if (elems[i] != rhs.elems[i])
-					return false;
-			}
-			return true;
->>>>>>> bad8545e
 		}
 		_CONSTEXPR bool operator!=(const ConcreteType& rhs) const _NOEXCEPT
 		{
@@ -165,12 +156,7 @@
 		_CONSTEXPR ConcreteType operator-() const
 		{
 			ConcreteType ret = to_concrete();
-<<<<<<< HEAD
-            std::transform(ret, ret + rank, ret, std::negate<ValueType>{});
-=======
-			for (size_t i = 0; i < rank; ++i)
-				ret.elems[i] = -ret.elems[i];
->>>>>>> bad8545e
+                        std::transform(ret, ret + rank, ret, std::negate<ValueType>{});
 			return ret;
 		}
 		_CONSTEXPR ConcreteType operator+(const ConcreteType& rhs) const
