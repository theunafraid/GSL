/////////////////////////////////////////////////////////////////////////////// 
// 
// Copyright (c) 2015 Microsoft Corporation. All rights reserved. 
// 
// This code is licensed under the MIT License (MIT). 
// 
// THE SOFTWARE IS PROVIDED "AS IS", WITHOUT WARRANTY OF ANY KIND, EXPRESS OR 
// IMPLIED, INCLUDING BUT NOT LIMITED TO THE WARRANTIES OF MERCHANTABILITY, 
// FITNESS FOR A PARTICULAR PURPOSE AND NONINFRINGEMENT. IN NO EVENT SHALL THE 
// AUTHORS OR COPYRIGHT HOLDERS BE LIABLE FOR ANY CLAIM, DAMAGES OR OTHER 
// LIABILITY, WHETHER IN AN ACTION OF CONTRACT, TORT OR OTHERWISE, ARISING FROM, 
// OUT OF OR IN CONNECTION WITH THE SOFTWARE OR THE USE OR OTHER DEALINGS IN 
// THE SOFTWARE. 
// 
///////////////////////////////////////////////////////////////////////////////

#pragma once

#ifndef GSL_ARRAY_VIEW_H
#define GSL_ARRAY_VIEW_H

#include <new>
#include <stdexcept>
#include <cstddef>
#include <cstdint>
#include <limits>
#include <numeric>
#include <type_traits>
#include <utility>
#include <array>
#include <iterator>
#include <algorithm>
#include <functional>
#include "fail_fast.h"

#ifdef _MSC_VER

// No MSVC does constexpr fully yet
#pragma push_macro("constexpr")
#define constexpr /* nothing */


// VS 2013 workarounds
#if _MSC_VER <= 1800

// noexcept is not understood 
#ifndef GSL_THROWS_FOR_TESTING
#define noexcept /* nothing */ 
#endif

// turn off some misguided warnings
#pragma warning(push)
#pragma warning(disable: 4351) // warns about newly introduced aggregate initializer behavior

#endif // _MSC_VER <= 1800

#endif // _MSC_VER

// In order to test the library, we need it to throw exceptions that we can catch
#ifdef GSL_THROWS_FOR_TESTING
#define noexcept /* nothing */ 
#endif // GSL_THROWS_FOR_TESTING 


namespace gsl {

/*
** begin definitions of index and bounds
*/
namespace details
{
<<<<<<< HEAD
	template <typename T>
	class arrow_proxy
	{
	public:
		explicit arrow_proxy(T t)
			: val(t)
		{}
		const T operator*() const noexcept
		{
			return val;
		}
		const T* operator->() const noexcept
		{
			return &val;
		}
	private:
		T val;
	};
=======
	template <typename SizeType>
	struct SizeTypeTraits
	{
		static const SizeType max_value = std::numeric_limits<SizeType>::max();
	};


	template<typename... Ts>
	class are_integral : public std::integral_constant<bool, true> {};

	template<typename T, typename... Ts>
	class are_integral<T, Ts...> : public std::integral_constant<bool, std::is_integral<T>::value && are_integral<Ts...>::value> {};
>>>>>>> 74fba29c
}

template <size_t Rank>
class index final
{
	static_assert(Rank > 0, "Rank must be greater than 0!");

	template <size_t OtherRank>
	friend class index;

public:
	static const size_t rank = Rank;
	using value_type = std::ptrdiff_t;
    using size_type = value_type;
	using reference = std::add_lvalue_reference_t<value_type>;
	using const_reference = std::add_lvalue_reference_t<std::add_const_t<value_type>>;

	constexpr index() noexcept
	{}

	constexpr index(const value_type(&values)[Rank]) noexcept
	{
		std::copy(values, values + Rank, elems);
	}

	template<typename... Ts, bool Enabled1 = (sizeof...(Ts) == Rank), bool Enabled2 = details::are_integral<Ts...>::value, typename Dummy = std::enable_if_t<Enabled1 && Enabled2, bool>>
	constexpr index(Ts... ds) noexcept : elems{ static_cast<value_type>(ds)... }
	{}

	constexpr index(const index& other) noexcept = default;
<<<<<<< HEAD
=======

	// copy from index over smaller domain
	template <typename OtherValueType,
		bool Enabled = (details::SizeTypeTraits<OtherValueType>::max_value <= details::SizeTypeTraits<value_type>::max_value),
		typename Other = std::enable_if_t<Enabled, index<Rank, OtherValueType>>>
	constexpr index(const index<Rank, OtherValueType>& other) noexcept
	{
		std::copy(other.elems, other.elems + Rank, elems);
	}

	// copy from index over larger domain
	template <typename OtherValueType,
		bool Enabled = (details::SizeTypeTraits<OtherValueType>::max_value > details::SizeTypeTraits<value_type>::max_value),
		typename Other = std::enable_if_t<Enabled, index<Rank, OtherValueType>>>
	constexpr index(const index<Rank, OtherValueType>& other, void* = 0) noexcept
	{
		bool ok = std::accumulate(other.elems, other.elems + Rank, true,
			[&](bool b, OtherValueType val) { return b && (val <= static_cast<OtherValueType>(details::SizeTypeTraits<value_type>::max_value)); }
		);

		fail_fast_assert(ok, "other value must fit in the new domain");
		std::transform(other.elems, other.elems + rank, elems, [&](OtherValueType val) { return static_cast<value_type>(val); });
	}

>>>>>>> 74fba29c
	constexpr index& operator=(const index& rhs) noexcept = default;

	// Preconditions: component_idx < rank
	constexpr reference operator[](size_t component_idx)
	{
		fail_fast_assert(component_idx < Rank, "Component index must be less than rank");
		return elems[component_idx];
	}

	// Preconditions: component_idx < rank
	constexpr const_reference operator[](size_t component_idx) const noexcept
	{
		fail_fast_assert(component_idx < Rank, "Component index must be less than rank");
		return elems[component_idx];
	}

	constexpr bool operator==(const index& rhs) const noexcept
	{
		return std::equal(elems, elems + rank, rhs.elems);
	}

	constexpr bool operator!=(const index& rhs) const noexcept
	{
		return !(this == rhs);
	}

	constexpr index operator+() const noexcept
	{
		return *this;
	}

	constexpr index operator-() const noexcept
	{
		index ret = *this;
		std::transform(ret, ret + rank, ret, std::negate<ValueType>{});
		return ret;
	}

	constexpr index operator+(const index& rhs) const noexcept
	{
		index ret = *this;
		ret += rhs;
		return ret;
	}

	constexpr index operator-(const index& rhs) const noexcept
	{
		index ret = *this;
		ret -= rhs;
		return ret;
	}

	constexpr index& operator+=(const index& rhs) noexcept
	{
		std::transform(elems, elems + rank, rhs.elems, elems, std::plus<value_type>{});
		return *this;
	}

	constexpr index& operator-=(const index& rhs) noexcept
	{
		std::transform(elems, elems + rank, rhs.elems, elems, std::minus<value_type>{});
		return *this;
	}

	constexpr index operator*(value_type v) const noexcept
	{
		index ret = *this;
		ret *= v;
		return ret;
	}

	constexpr index operator/(value_type v) const noexcept
	{
		index ret = *this;
		ret /= v;
		return ret;
	}

	friend constexpr index operator*(value_type v, const index& rhs) noexcept
	{
		return rhs * v;
	}

	constexpr index& operator*=(value_type v) noexcept
	{
		std::transform(elems, elems + rank, elems, [v](value_type x) { return std::multiplies<value_type>{}(x, v); });
		return *this;
	}

	constexpr index& operator/=(value_type v) noexcept
	{
		std::transform(elems, elems + rank, elems, [v](value_type x) { return std::divides<value_type>{}(x, v); });
		return *this;
	}

private:
	value_type elems[Rank] = {};
};

<<<<<<< HEAD
template<>
class index<1>
{
public:
	static const size_t rank = 1;
    using size_type = std::ptrdiff_t;
    using value_type = std::ptrdiff_t;
    using reference = std::add_lvalue_reference_t<std::ptrdiff_t>;
    using const_reference = const std::ptrdiff_t&;//std::add_const_t<std::add_lvalue_reference_t<std::ptrdiff_t>>;

    template <size_t>
    friend class index;

    constexpr index() noexcept : value(0)
    {}

	constexpr index(value_type e) noexcept : value(e)
	{}

	constexpr index(const value_type(&values)[1]) noexcept : index(values[0])
	{}

	constexpr index(const index &) noexcept = default;

	// Preconditions: component_idx < rank
	constexpr reference operator[](size_type component_idx) noexcept
	{
		fail_fast_assert(component_idx == 0, "Component index must be less than rank");
		return value;
	}

	// Preconditions: component_idx < rank
	constexpr const_reference operator[](size_type component_idx) const noexcept
	{
		fail_fast_assert(component_idx == 0, "Component index must be less than rank");
		return value;
	}

	constexpr bool operator==(const index& rhs) const noexcept
	{
		return value == rhs.value;
	}

	constexpr bool operator!=(const index& rhs) const noexcept
	{
		return !(*this == rhs);
	}
	
    constexpr index operator+() const noexcept
	{
		return *this;
	}
	
    constexpr index operator-() const noexcept
	{
		return index(-value);
	}
	
    constexpr index operator+(const index& rhs) const noexcept
	{
		return index(value + rhs.value);
	}
	
    constexpr index operator-(const index& rhs) const noexcept
	{
		return index(value - rhs.value);
	}
	
    constexpr index& operator+=(const index& rhs) noexcept
	{
		value += rhs.value;
		return *this;
	}
	
    constexpr index& operator-=(const index& rhs) noexcept
	{
		value -= rhs.value;
		return *this;
	}
	
    constexpr index& operator++() noexcept
	{
		++value;
		return *this;
	}
	
    constexpr index operator++(int) noexcept
	{
		index ret = *this;
		++(*this);
		return ret;
	}
	
    constexpr index& operator--() noexcept
	{
		--value;
		return *this;
	}
	
    constexpr index operator--(int) noexcept
	{
		index ret = *this;
		--(*this);
		return ret;
	}
	
    constexpr index operator*(value_type v) const noexcept
	{
		return index(value * v);
	}
	
    constexpr index operator/(value_type v) const noexcept
	{
		return index(value / v);
	}
	
    constexpr index& operator*=(value_type v) noexcept
	{
		value *= v;
		return *this;
	}
	
    constexpr index& operator/=(value_type v) noexcept
	{
		value /= v;
		return *this;
	}
	
    friend constexpr index operator*(value_type v, const index& rhs) noexcept
	{
		return{ rhs * v };
	}

private:
	value_type value;
};

const std::ptrdiff_t dynamic_range = -1;
=======
#ifndef _MSC_VER

struct static_bounds_dynamic_range_t
{
	template <typename T, typename Dummy = std::enable_if_t<std::is_integral<T>::value>>
	constexpr operator T() const noexcept
	{
		return static_cast<T>(-1);
	}

	template <typename T, typename Dummy = std::enable_if_t<std::is_integral<T>::value>>
	constexpr bool operator ==(T other) const noexcept
	{
		return static_cast<T>(-1) == other;
	}

	template <typename T, typename Dummy = std::enable_if_t<std::is_integral<T>::value>>
	constexpr bool operator !=(T other) const noexcept
	{
		return static_cast<T>(-1) != other;
	}

};

template <typename T, typename Dummy = std::enable_if_t<std::is_integral<T>::value>>
constexpr bool operator ==(T left, static_bounds_dynamic_range_t right) noexcept
{
	return right == left;
}

template <typename T, typename Dummy = std::enable_if_t<std::is_integral<T>::value>>
constexpr bool operator !=(T left, static_bounds_dynamic_range_t right) noexcept
{
	return right != left;
}

constexpr static_bounds_dynamic_range_t dynamic_range{};
#else
const char dynamic_range = -1;
#endif
>>>>>>> 74fba29c

struct generalized_mapping_tag {};
struct contiguous_mapping_tag : generalized_mapping_tag {};

namespace details
{

	template <std::ptrdiff_t Left, std::ptrdiff_t Right>
	struct LessThan
	{
		static const bool value = Left < Right;
	};

	template <std::ptrdiff_t... Ranges>
	struct BoundsRanges {
        using size_type = std::ptrdiff_t;
		static const size_type Depth = 0;
		static const size_type DynamicNum = 0;
		static const size_type CurrentRange = 1;
		static const size_type TotalSize = 1;

        // TODO : following signature is for work around VS bug
        template <typename OtherRange>
		BoundsRanges(const OtherRange&, bool /* firstLevel */)
        {}
		
		BoundsRanges (const BoundsRanges&) = default;
		BoundsRanges(const size_type* const) { }
		BoundsRanges() = default;


		template <typename T, size_t Dim>
		void serialize(T&) const
        {}

		template <typename T, size_t Dim>
		size_type linearize(const T&) const
        { 
			return 0;
		}

		template <typename T, size_t Dim>
		bool contains(const T&) const
        {
			return 0;
		}

		size_type totalSize() const noexcept
        {
			return TotalSize;
		}

		bool operator==(const BoundsRanges&) const noexcept
		{
			return true;
		}
	};

	template <std::ptrdiff_t... RestRanges>
	struct BoundsRanges <dynamic_range, RestRanges...> : BoundsRanges<RestRanges...>{
		using Base = BoundsRanges <RestRanges... >;
        using size_type = Base::size_type;
		static const size_t Depth = Base::Depth + 1;
		static const size_t DynamicNum = Base::DynamicNum + 1;
		static const size_type CurrentRange = dynamic_range;
		static const size_type TotalSize = dynamic_range;
		const size_type m_bound;

		BoundsRanges (const BoundsRanges&) = default;
		
        BoundsRanges(const size_type* const arr) : Base(arr + 1), m_bound(*arr * this->Base::totalSize())
		{
			fail_fast_assert(0 <= *arr);
		}

		BoundsRanges() : m_bound(0) {}

		template <std::ptrdiff_t OtherRange, std::ptrdiff_t... RestOtherRanges>
        BoundsRanges(const BoundsRanges<OtherRange, RestOtherRanges...>& other, bool /* firstLevel */ = true) :
            Base(static_cast<const BoundsRanges<RestOtherRanges...>&>(other), false), m_bound(other.totalSize())
        {}

		template <typename T, size_t Dim = 0>
		void serialize(T& arr) const
        {
			arr[Dim] = elementNum();
			this->Base::template serialize<T, Dim + 1>(arr);
		}

		template <typename T, size_t Dim = 0>
		size_type linearize(const T& arr) const
        { 
			const size_type index = this->Base::totalSize() * arr[Dim];
			fail_fast_assert(index < m_bound);
			return index + this->Base::template linearize<T, Dim + 1>(arr);
		}
		
		template <typename T, size_t Dim = 0>
		size_type contains(const T & arr) const
        {
			const ptrdiff_t last = this->Base::template contains<T, Dim + 1>(arr);
			if (last == -1)
				return -1;
			const ptrdiff_t cur = this->Base::totalSize() * arr[Dim];
			return cur < m_bound ? cur + last : -1;
		}
		
		size_type totalSize() const noexcept
        {
			return m_bound;
		}
		
        size_type elementNum() const noexcept
        {
			return totalSize() / this->Base::totalSize();
		}
		
        size_type elementNum(size_t dim) const noexcept
        {
			if (dim > 0)
				return this->Base::elementNum(dim - 1);
			else
				return elementNum();
		}

		bool operator == (const BoundsRanges & rhs) const noexcept
		{
			return m_bound == rhs.m_bound && static_cast<const Base&>(*this) == static_cast<const Base&>(rhs);
		}
	};

	template <std::ptrdiff_t CurRange, std::ptrdiff_t... RestRanges>
	struct BoundsRanges <CurRange, RestRanges...> : BoundsRanges<RestRanges...>
    {
		using Base = BoundsRanges <RestRanges... >;
        using size_type = Base::size_type;
		static const size_t Depth = Base::Depth + 1;
		static const size_t DynamicNum = Base::DynamicNum;
		static const size_type CurrentRange = CurRange;
		static const size_type TotalSize = Base::TotalSize == dynamic_range ? dynamic_range : CurrentRange * Base::TotalSize;

		BoundsRanges (const BoundsRanges&) = default;
		BoundsRanges(const size_type* const arr) : Base(arr) { }
		BoundsRanges() = default;

		template <std::ptrdiff_t OtherRange, std::ptrdiff_t... RestOtherRanges>
		BoundsRanges(const BoundsRanges<OtherRange, RestOtherRanges...>&other, bool firstLevel = true) : Base(static_cast<const BoundsRanges<RestOtherRanges...>&>(other), false)
		{
			fail_fast_assert((firstLevel && totalSize() <= other.totalSize()) || totalSize() == other.totalSize());
		}

		template <typename T, size_t Dim = 0>
		void serialize(T& arr) const
        {
			arr[Dim] = elementNum();
			this->Base::template serialize<T, Dim + 1>(arr);
		}

		template <typename T, size_t Dim = 0>
		size_type linearize(const T& arr) const
        {  
			fail_fast_assert(arr[Dim] < CurrentRange, "Index is out of range");
			return this->Base::totalSize() * arr[Dim] + this->Base::template linearize<T, Dim + 1>(arr);
		}

		template <typename T, size_t Dim = 0>
        size_type contains(const T& arr) const
        {
			if (arr[Dim] >= CurrentRange)
				return -1;
			const size_type last = this->Base::template contains<T, Dim + 1>(arr);
			if (last == -1)
				return -1;
			return this->Base::totalSize() * arr[Dim] + last;
		}

		size_type totalSize() const noexcept
        {
			return CurrentRange * this->Base::totalSize();
		}

        size_type elementNum() const noexcept
        {
			return CurrentRange;
		}

		size_type elementNum(size_t dim) const noexcept
        {
			if (dim > 0)
				return this->Base::elementNum(dim - 1);
			else
				return elementNum();
		}

		bool operator== (const BoundsRanges& rhs) const noexcept
		{
			return static_cast<const Base &>(*this) == static_cast<const Base &>(rhs);
		}
	};

	template <typename SourceType, typename TargetType, size_t Rank>
	struct BoundsRangeConvertible2;

	template <size_t Rank, typename SourceType, typename TargetType, typename Ret = BoundsRangeConvertible2<typename SourceType::Base, typename TargetType::Base, Rank>>
	auto helpBoundsRangeConvertible(SourceType, TargetType, std::true_type) -> Ret;

	template <size_t Rank, typename SourceType, typename TargetType>
	auto helpBoundsRangeConvertible(SourceType, TargetType, ...) -> std::false_type;
	
	template <typename SourceType, typename TargetType, size_t Rank>
	struct BoundsRangeConvertible2 : decltype(helpBoundsRangeConvertible<Rank - 1>(SourceType(), TargetType(), 
		std::integral_constant<bool, SourceType::Depth == TargetType::Depth 
		&& (SourceType::CurrentRange == TargetType::CurrentRange || TargetType::CurrentRange == dynamic_range || SourceType::CurrentRange == dynamic_range)>())) 
	{};

	template <typename SourceType, typename TargetType>
	struct BoundsRangeConvertible2<SourceType, TargetType, 0> : std::true_type {};

	template <typename SourceType, typename TargetType, size_t Rank = TargetType::Depth>
	struct BoundsRangeConvertible : decltype(helpBoundsRangeConvertible<Rank - 1>(SourceType(), TargetType(), 
		std::integral_constant<bool, SourceType::Depth == TargetType::Depth 
		&& (!LessThan<size_t(SourceType::CurrentRange), size_t(TargetType::CurrentRange)>::value || TargetType::CurrentRange == dynamic_range || SourceType::CurrentRange == dynamic_range)>())) 
	{};
	template <typename SourceType, typename TargetType>
	struct BoundsRangeConvertible<SourceType, TargetType, 0> : std::true_type {};

	template <typename TypeChain>
	struct TypeListIndexer
	{
		const TypeChain & obj;
		TypeListIndexer(const TypeChain & obj) :obj(obj){}
		template<size_t N>
		const TypeChain & getObj(std::true_type)
		{
			return obj;
		}
		template<size_t N, typename MyChain = TypeChain, typename MyBase = typename MyChain::Base>
		auto getObj(std::false_type) -> decltype(TypeListIndexer<MyBase>(static_cast<const MyBase &>(obj)).template get<N>())
		{
			return TypeListIndexer<MyBase>(static_cast<const MyBase &>(obj)).template get<N>();
		}
		template <size_t N>
		auto get() -> decltype(getObj<N - 1>(std::integral_constant<bool, true>()))
		{
			return getObj<N - 1>(std::integral_constant<bool, N == 0>());
		}
	};

	template <typename TypeChain>
	TypeListIndexer<TypeChain> createTypeListIndexer(const TypeChain &obj)
	{
		return TypeListIndexer<TypeChain>(obj);
	}

	template <size_t Rank, bool Enabled = (Rank > 1), typename Ret = std::enable_if_t<Enabled, index<Rank - 1>>>
	constexpr Ret shift_left(const index<Rank>& other) noexcept
	{
		Ret ret;
		for (size_t i = 0; i < Rank - 1; ++i)
		{
			ret[i] = other[i + 1];
		}
		return ret;
	}
}

template <typename IndexType>
class bounds_iterator;

template <std::ptrdiff_t... Ranges>
class static_bounds
{
public:
	static_bounds(const details::BoundsRanges<Ranges...>&) {
	}
};

template <std::ptrdiff_t FirstRange, std::ptrdiff_t... RestRanges>
class static_bounds<FirstRange, RestRanges...>
{
	using MyRanges = details::BoundsRanges<FirstRange, RestRanges... >;

	MyRanges m_ranges;
	constexpr static_bounds(const MyRanges& range) : m_ranges(range)
    {}
	
	template <std::ptrdiff_t... OtherRanges>
	friend class static_bounds;

public:
	static const size_t rank = MyRanges::Depth;
	static const size_t dynamic_rank = MyRanges::DynamicNum;
	static const std::ptrdiff_t static_size = MyRanges::TotalSize;

<<<<<<< HEAD
	using size_type = std::ptrdiff_t;
	using index_type = index<rank>;
	using iterator = bounds_iterator<index_type>;
	using const_iterator = bounds_iterator<index_type>;
	using difference_type = std::ptrdiff_t;
	using sliced_type = static_bounds<RestRanges...>;
=======
	using size_type = SizeType;
	using index_type = index<rank, size_type>;
	using const_index_type = std::add_const_t<index_type>;
	using iterator = bounds_iterator<const_index_type>;
	using const_iterator = bounds_iterator<const_index_type>;
	using difference_type = ptrdiff_t;
	using sliced_type = static_bounds<SizeType, RestRanges...>;
>>>>>>> 74fba29c
	using mapping_type = contiguous_mapping_tag;
public:
	constexpr static_bounds(const static_bounds&) = default;
	
	template <std::ptrdiff_t... Ranges, typename Dummy = std::enable_if_t<
		details::BoundsRangeConvertible<details::BoundsRanges<Ranges...>, details::BoundsRanges <FirstRange, RestRanges... >>::value>>
    constexpr static_bounds(const static_bounds<Ranges...>& other) : m_ranges(other.m_ranges)
    {}

	constexpr static_bounds(std::initializer_list<size_type> il) : m_ranges(il.begin())
	{
		fail_fast_assert(MyRanges::DynamicNum == il.size(), "Size of the initializer list must match the rank of the array");
		fail_fast_assert(m_ranges.totalSize() <= PTRDIFF_MAX, "Size of the range is larger than the max element of the size type");
	}
	
	constexpr static_bounds() = default;

	constexpr static_bounds& operator=(const static_bounds& otherBounds)
	{
		new(&m_ranges) MyRanges (otherBounds.m_ranges);
		return *this;
	}

	constexpr sliced_type slice() const noexcept
	{
		return sliced_type{static_cast<const details::BoundsRanges<RestRanges...> &>(m_ranges)};
	}

	constexpr size_type stride() const noexcept
	{
		return rank > 1 ? slice().size() : 1;
	}
	
	constexpr size_type size() const noexcept
	{
		return m_ranges.totalSize();
	}

	constexpr size_type total_size() const noexcept
	{
		return m_ranges.totalSize();
	}
	
	constexpr size_type linearize(const index_type & idx) const
	{
		return m_ranges.linearize(idx);
	}
	
	constexpr bool contains(const index_type& idx) const noexcept
	{
		return m_ranges.contains(idx) != -1;
	}
	
	constexpr size_type operator[](size_t index) const noexcept
	{
		return m_ranges.elementNum(index);
	}
	
	template <size_t Dim = 0>
	constexpr size_type extent() const noexcept
	{
		static_assert(Dim < rank, "dimension should be less than rank (dimension count starts from 0)");
		return details::createTypeListIndexer(m_ranges).template get<Dim>().elementNum();
	}
	
	constexpr index_type index_bounds() const noexcept
	{
		size_type extents[rank] = {};
		m_ranges.serialize(extents);
		return{ extents };
	}
	
	template <std::ptrdiff_t... Ranges>
	constexpr bool operator == (const static_bounds<Ranges...>& rhs) const noexcept
	{
		return this->size() == rhs.size();
	}
	
	template <std::ptrdiff_t... Ranges>
	constexpr bool operator != (const static_bounds<Ranges...>& rhs) const noexcept
	{
		return !(*this == rhs);
	}
	
	constexpr const_iterator begin() const noexcept
	{
		return const_iterator(*this, index_type{});
	}
	
	constexpr const_iterator end() const noexcept
	{
		return const_iterator(*this, this->index_bounds());
	}
};

template <size_t Rank>
class strided_bounds 
{
	template <size_t OtherRank>
	friend class strided_bounds;

public:
	static const size_t rank = Rank;
<<<<<<< HEAD
    using value_type      = std::ptrdiff_t;
	using reference       = std::add_lvalue_reference_t<value_type>;
	using const_reference = std::add_const_t<reference>;
	using size_type       = value_type;
	using difference_type = value_type;
	using index_type      = index<rank>;
	using iterator        = bounds_iterator<index_type>;
	using const_iterator  = bounds_iterator<index_type>;
	static const size_t dynamic_rank = rank;
	static const value_type static_size = dynamic_range;
=======
	using reference       = SizeType&;
	using const_reference = const SizeType&;
	using size_type       = SizeType;
	using difference_type = SizeType;
	using value_type      = SizeType;
	using index_type      = index<rank, size_type>;
	using const_index_type = std::add_const_t<index_type>;
	using iterator = bounds_iterator<const_index_type>;
	using const_iterator = bounds_iterator<const_index_type>;
	static const int dynamic_rank = rank;
	static const size_t static_size = dynamic_range;
>>>>>>> 74fba29c
	using sliced_type = std::conditional_t<rank != 0, strided_bounds<rank - 1>, void>;
	using mapping_type = generalized_mapping_tag;

	constexpr strided_bounds(const strided_bounds &) noexcept = default;

    constexpr strided_bounds(const value_type(&values)[rank], index_type strides)
        : m_extents(values), m_strides(std::move(strides))
    {}

	constexpr strided_bounds(const index_type &extents, const index_type &strides) noexcept
		: m_extents(extents), m_strides(strides)
	{}

	constexpr index_type strides() const noexcept
	{
		return m_strides;
	}

	constexpr size_type total_size() const noexcept
	{
		size_type ret = 0;
		for (size_t i = 0; i < rank; ++i)
		{
			ret += (m_extents[i] - 1) * m_strides[i];
		}
		return ret + 1;
	}
	
    constexpr size_type size() const noexcept
	{
		size_type ret = 1;
		for (size_t i = 0; i < rank; ++i)
		{
			ret *= m_extents[i];
		}
		return ret;
	}
	
    constexpr bool contains(const index_type& idx) const noexcept
	{
		for (size_t i = 0; i < rank; ++i)
		{
			if (idx[i] < 0 || idx[i] >= m_extents[i])
				return false;
		}
		return true;
	}

	constexpr size_type linearize(const index_type& idx) const noexcept
	{
		size_type ret = 0;
		for (size_t i = 0; i < rank; i++)
		{
			fail_fast_assert(idx[i] < m_extents[i], "index is out of bounds of the array");
			ret += idx[i] * m_strides[i];
		}
		return ret;
	}
	
    constexpr size_type stride() const noexcept
	{
		return m_strides[0];
	}
	
    template <bool Enabled = (rank > 1), typename Ret = std::enable_if_t<Enabled, sliced_type>>
	constexpr sliced_type slice() const
	{
		return{ details::shift_left(m_extents), details::shift_left(m_strides) };
	}
	
    template <size_t Dim = 0>
	constexpr size_type extent() const noexcept
	{
		static_assert(Dim < Rank, "dimension should be less than rank (dimension count starts from 0)");
		return m_extents[Dim];
	}
	
    constexpr index_type index_bounds() const noexcept
	{
		return m_extents;
	}
<<<<<<< HEAD
	
    const_iterator begin() const noexcept
=======
	constexpr const_iterator begin() const noexcept
>>>>>>> 74fba29c
	{
		return const_iterator{ *this, index_type{} };
	}
<<<<<<< HEAD
	
    const_iterator end() const noexcept
=======
	constexpr const_iterator end() const noexcept
>>>>>>> 74fba29c
	{
		return const_iterator{ *this, index_bounds() };
	}

private:
	index_type m_extents;
	index_type m_strides;
};

template <typename T>
struct is_bounds : std::integral_constant<bool, false> {};
template <std::ptrdiff_t... Ranges>
struct is_bounds<static_bounds<Ranges...>> : std::integral_constant<bool, true> {};
template <size_t Rank>
struct is_bounds<strided_bounds<Rank>> : std::integral_constant<bool, true> {};

template <typename IndexType>
class bounds_iterator: public std::iterator<std::random_access_iterator_tag, IndexType>
{
private:
	using Base = std::iterator <std::random_access_iterator_tag, IndexType>;

public:
	static const size_t rank = IndexType::rank;
	using typename Base::reference;
	using typename Base::pointer;
	using typename Base::difference_type;
	using typename Base::value_type;
	using index_type = value_type;
	using index_size_type = typename IndexType::value_type;
	template <typename Bounds>
	explicit bounds_iterator(const Bounds& bnd, value_type curr) noexcept
		: boundary(bnd.index_bounds()), curr(std::move(curr))
	{
		static_assert(is_bounds<Bounds>::value, "Bounds type must be provided");
	}

	constexpr reference operator*() const noexcept
	{
		return curr;
	}

	constexpr pointer operator->() const noexcept
	{
		return &curr;
	}

	constexpr bounds_iterator& operator++() noexcept
	{
		for (size_t i = rank; i-- > 0;)
		{
			if (curr[i] < boundary[i] - 1)
			{
				curr[i]++;
				return *this;
			}
			curr[i] = 0;
		}
		// If we're here we've wrapped over - set to past-the-end.
		curr = boundary;
		return *this;
	}

	constexpr bounds_iterator operator++(int) noexcept
	{
		auto ret = *this;
		++(*this);
		return ret;
	}

	constexpr bounds_iterator& operator--() noexcept
	{
		if (!less(curr, boundary))
		{
			// if at the past-the-end, set to last element
			for (size_t i = 0; i < rank; ++i)
			{
				curr[i] = boundary[i] - 1;
			}
			return *this;
		}
		for (size_t i = rank; i-- > 0;)
		{
			if (curr[i] >= 1)
			{
				curr[i]--;
				return *this;
			}
			curr[i] = boundary[i] - 1;
		}
		// If we're here the preconditions were violated
		// "pre: there exists s such that r == ++s"
		fail_fast_assert(false);
		return *this;
	}

	constexpr bounds_iterator operator--(int) noexcept
	{
		auto ret = *this;
		--(*this);
		return ret;
	}

	constexpr bounds_iterator operator+(difference_type n) const noexcept
	{
		bounds_iterator ret{ *this };
		return ret += n;
	}

	constexpr bounds_iterator& operator+=(difference_type n) noexcept
	{
		auto linear_idx = linearize(curr) + n;
		std::remove_const_t<value_type> stride;
		stride[rank - 1] = 1;
		for (size_t i = rank - 1; i-- > 0;)
		{
			stride[i] = stride[i + 1] * boundary[i + 1];
		}
		for (size_t i = 0; i < rank; ++i)
		{
			curr[i] = linear_idx / stride[i];
			linear_idx = linear_idx % stride[i];
		}
		fail_fast_assert(!less(curr, index_type{}) && !less(boundary, curr), "index is out of bounds of the array");
		return *this;
	}

	constexpr bounds_iterator operator-(difference_type n) const noexcept
	{
		bounds_iterator ret{ *this };
		return ret -= n;
	}

	constexpr bounds_iterator& operator-=(difference_type n) noexcept
	{
		return *this += -n;
	}

	constexpr difference_type operator-(const bounds_iterator& rhs) const noexcept
	{
		return linearize(curr) - linearize(rhs.curr);
	}

	constexpr reference operator[](difference_type n) const noexcept
	{
		return *(*this + n);
	}

	constexpr bool operator==(const bounds_iterator& rhs) const noexcept
	{
		return curr == rhs.curr;
	}

	constexpr bool operator!=(const bounds_iterator& rhs) const noexcept
	{
		return !(*this == rhs);
	}

	constexpr bool operator<(const bounds_iterator& rhs) const noexcept
	{
		return less(curr, rhs.curr);
	}

	constexpr bool operator<=(const bounds_iterator& rhs) const noexcept
	{
		return !(rhs < *this);
	}

	constexpr bool operator>(const bounds_iterator& rhs) const noexcept
	{
		return rhs < *this;
	}

	constexpr bool operator>=(const bounds_iterator& rhs) const noexcept
	{
		return !(rhs > *this);
	}

	void swap(bounds_iterator& rhs) noexcept
	{
		std::swap(boundary, rhs.boundary);
		std::swap(curr, rhs.curr);
	}
private:
	constexpr bool less(index_type& one, index_type& other) const noexcept
	{
		for (size_t i = 0; i < rank; ++i)
		{
			if (one[i] < other[i])
				return true;
		}
		return false;
	}

	constexpr index_size_type linearize(const value_type& idx) const noexcept
	{
		// TODO: Smarter impl.
		// Check if past-the-end
		index_size_type multiplier = 1;
		index_size_type res = 0;
		if (!less(idx, boundary))
		{
			res = 1;
			for (size_t i = rank; i-- > 0;)
			{
				res += (idx[i] - 1) * multiplier;
				multiplier *= boundary[i];
			}
		}
		else
		{
			for (size_t i = rank; i-- > 0;)
			{
				res += idx[i] * multiplier;
				multiplier *= boundary[i];
			}
		}
		return res;
	}
<<<<<<< HEAD
	value_type boundary;
	value_type curr;
};

template <>
class bounds_iterator<index<1>>
	: public std::iterator<std::random_access_iterator_tag,
	index<1>,
	ptrdiff_t,
	const details::arrow_proxy<index<1>>,
	const index<1>>
{
	using Base = std::iterator<std::random_access_iterator_tag, index<1>, std::ptrdiff_t, const details::arrow_proxy<index<1>>, const index<1>>;

public:
	using Base::reference;
	using Base::pointer;
	using Base::difference_type;
	using Base::value_type;
	using index_type = value_type;
	using index_size_type = index_type::size_type;

	template <typename Bounds>
	explicit bounds_iterator(const Bounds&, value_type curr = value_type{}) noexcept
		: curr( std::move(curr) )
	{}
	reference operator*() const noexcept
	{
		return curr;
	}
	pointer operator->() const noexcept
	{
		return details::arrow_proxy<value_type>{ curr };
	}
	bounds_iterator& operator++() noexcept
	{
		++curr;
		return *this;
	}
	bounds_iterator operator++(int) noexcept
	{
		auto ret = *this;
		++(*this);
		return ret;
	}
	bounds_iterator& operator--() noexcept
	{
		curr--;
		return *this;
	}
	bounds_iterator operator--(int) noexcept
	{
		auto ret = *this;
		--(*this);
		return ret;
	}
	bounds_iterator operator+(difference_type n) const noexcept
	{
		bounds_iterator ret{ *this };
		return ret += n;
	}
	bounds_iterator& operator+=(difference_type n) noexcept
	{
		curr += n;
		return *this;
	}
	bounds_iterator operator-(difference_type n) const noexcept
	{
		bounds_iterator ret{ *this };
		return ret -= n;
	}
	bounds_iterator& operator-=(difference_type n) noexcept
	{
		return *this += -n;
	}
	difference_type operator-(const bounds_iterator& rhs) const noexcept
	{
		return curr[0] - rhs.curr[0];
	}
	reference operator[](difference_type n) const noexcept
	{
		return curr + n;
	}
	bool operator==(const bounds_iterator& rhs) const noexcept
	{
		return curr == rhs.curr;
	}
	bool operator!=(const bounds_iterator& rhs) const noexcept
	{
		return !(*this == rhs);
	}
	bool operator<(const bounds_iterator& rhs) const noexcept
	{
		return curr[0] < rhs.curr[0];
	}
	bool operator<=(const bounds_iterator& rhs) const noexcept
	{
		return !(rhs < *this);
	}
	bool operator>(const bounds_iterator& rhs) const noexcept
	{
		return rhs < *this;
	}
	bool operator>=(const bounds_iterator& rhs) const noexcept
	{
		return !(rhs > *this);
	}
	void swap(bounds_iterator& rhs) noexcept
	{
		std::swap(curr, rhs.curr);
	}
private:
	value_type curr;
=======

	value_type boundary;
	std::remove_const_t<value_type> curr;
>>>>>>> 74fba29c
};

template <typename IndexType>
bounds_iterator<IndexType> operator+(typename bounds_iterator<IndexType>::difference_type n, const bounds_iterator<IndexType>& rhs) noexcept
{
	return rhs + n;
}

//
// begin definitions of basic_array_view
//
namespace details
{
	template <typename Bounds>
	constexpr std::enable_if_t<std::is_same<typename Bounds::mapping_type, generalized_mapping_tag>::value, typename Bounds::index_type> make_stride(const Bounds& bnd) noexcept
	{
		return bnd.strides();
	}

	// Make a stride vector from bounds, assuming contiguous memory.
	template <typename Bounds>
	constexpr std::enable_if_t<std::is_same<typename Bounds::mapping_type, contiguous_mapping_tag>::value, typename Bounds::index_type> make_stride(const Bounds& bnd) noexcept
	{
		auto extents = bnd.index_bounds();
		typename Bounds::size_type stride[Bounds::rank] = {};

		stride[Bounds::rank - 1] = 1;
		for (size_t i = 1; i < Bounds::rank; ++i)
		{
			stride[Bounds::rank - i - 1] = stride[Bounds::rank - i] * extents[Bounds::rank - i];
		}
		return{ stride };
	}

	template <typename BoundsSrc, typename BoundsDest>
	void verifyBoundsReshape(const BoundsSrc &src, const BoundsDest &dest)
	{
		static_assert(is_bounds<BoundsSrc>::value && is_bounds<BoundsDest>::value, "The src type and dest type must be bounds");
		static_assert(std::is_same<typename BoundsSrc::mapping_type, contiguous_mapping_tag>::value, "The source type must be a contiguous bounds");
		static_assert(BoundsDest::static_size == dynamic_range || BoundsSrc::static_size == dynamic_range || BoundsDest::static_size == BoundsSrc::static_size, "The source bounds must have same size as dest bounds");
		fail_fast_assert(src.size() == dest.size());
	}


} // namespace details

template <typename ArrayView>
class contiguous_array_view_iterator;
template <typename ArrayView>
class general_array_view_iterator;
enum class byte : std::uint8_t {};

template <typename ValueType, typename BoundsType>
class basic_array_view
{
public:
	static const size_t rank = BoundsType::rank;
	using bounds_type = BoundsType;
	using size_type = typename bounds_type::size_type;
	using index_type = typename bounds_type::index_type;
	using value_type = ValueType;
	using const_value_type = std::add_const_t<value_type>;
	using pointer = ValueType*;
	using reference = ValueType&;
	using iterator = std::conditional_t<std::is_same<typename BoundsType::mapping_type, contiguous_mapping_tag>::value, contiguous_array_view_iterator<basic_array_view>, general_array_view_iterator<basic_array_view>>;
	using const_iterator = std::conditional_t<std::is_same<typename BoundsType::mapping_type, contiguous_mapping_tag>::value, contiguous_array_view_iterator<basic_array_view<const_value_type, BoundsType>>, general_array_view_iterator<basic_array_view<const_value_type, BoundsType>>>;
	using reverse_iterator = std::reverse_iterator<iterator>;
	using const_reverse_iterator = std::reverse_iterator<const_iterator>;
	using sliced_type = std::conditional_t<rank == 1, value_type, basic_array_view<value_type, typename BoundsType::sliced_type>>;

private:
	pointer m_pdata;
	bounds_type m_bounds;

public:
	constexpr bounds_type bounds() const noexcept
	{
		return m_bounds;
	}
	template <size_t Dim = 0>
	constexpr size_type extent() const noexcept
	{
		static_assert(Dim < rank, "dimension should be less than rank (dimension count starts from 0)");
		return m_bounds.template extent<Dim>();
	}
	constexpr size_type size() const noexcept
	{
		return m_bounds.size();
	}
	constexpr reference operator[](const index_type& idx) const
	{
		return m_pdata[m_bounds.linearize(idx)];
	}
	constexpr pointer data() const noexcept
	{
		return m_pdata;
	}
	template <bool Enabled = (rank > 1), typename Ret = std::enable_if_t<Enabled, sliced_type>>
	constexpr Ret operator[](size_type idx) const
	{
		fail_fast_assert(idx < m_bounds.size(), "index is out of bounds of the array");
		const size_type ridx = idx * m_bounds.stride();

		fail_fast_assert(ridx < m_bounds.total_size(), "index is out of bounds of the underlying data");
		return Ret {m_pdata + ridx, m_bounds.slice()};
	}

	constexpr operator bool () const noexcept
	{
		return m_pdata != nullptr;
	}

	constexpr iterator begin() const
	{
		return iterator {this, true};
	}
	constexpr iterator end() const
	{
		return iterator {this, false};
	}
	constexpr const_iterator cbegin() const
	{
		return const_iterator {reinterpret_cast<const basic_array_view<const value_type, bounds_type> *>(this), true};
	}
	constexpr const_iterator cend() const
	{
		return const_iterator {reinterpret_cast<const basic_array_view<const value_type, bounds_type> *>(this), false};
	}

	constexpr reverse_iterator rbegin() const
	{
		return reverse_iterator {end()};
	}
	constexpr reverse_iterator rend() const
	{
		return reverse_iterator {begin()};
	}
	constexpr const_reverse_iterator crbegin() const
	{
		return const_reverse_iterator {cend()};
	}
	constexpr const_reverse_iterator crend() const
	{
		return const_reverse_iterator {cbegin()};
	}

	template <typename OtherValueType, typename OtherBoundsType, typename Dummy = std::enable_if_t<std::is_same<std::remove_cv_t<value_type>, std::remove_cv_t<OtherValueType>>::value>>
	constexpr bool operator== (const basic_array_view<OtherValueType, OtherBoundsType> & other) const noexcept
	{
		return m_bounds.size() == other.m_bounds.size() &&
			(m_pdata == other.m_pdata || std::equal(this->begin(), this->end(), other.begin()));
	}

	template <typename OtherValueType, typename OtherBoundsType, typename Dummy = std::enable_if_t<std::is_same<std::remove_cv_t<value_type>, std::remove_cv_t<OtherValueType>>::value>>
	constexpr bool operator!= (const basic_array_view<OtherValueType, OtherBoundsType> & other) const noexcept
	{
		return !(*this == other);
	}

	template <typename OtherValueType, typename OtherBoundsType, typename Dummy = std::enable_if_t<std::is_same<std::remove_cv_t<value_type>, std::remove_cv_t<OtherValueType>>::value>>
	constexpr bool operator< (const basic_array_view<OtherValueType, OtherBoundsType> & other) const noexcept
	{
		return std::lexicographical_compare(this->begin(), this->end(), other.begin(), other.end());
	}

	template <typename OtherValueType, typename OtherBoundsType, typename Dummy = std::enable_if_t<std::is_same<std::remove_cv_t<value_type>, std::remove_cv_t<OtherValueType>>::value>>
	constexpr bool operator<= (const basic_array_view<OtherValueType, OtherBoundsType> & other) const noexcept
	{
		return !(other < *this);
	}

	template <typename OtherValueType, typename OtherBoundsType, typename Dummy = std::enable_if_t<std::is_same<std::remove_cv_t<value_type>, std::remove_cv_t<OtherValueType>>::value>>
	constexpr bool operator> (const basic_array_view<OtherValueType, OtherBoundsType> & other) const noexcept
	{
		return (other < *this);
	}

	template <typename OtherValueType, typename OtherBoundsType, typename Dummy = std::enable_if_t<std::is_same<std::remove_cv_t<value_type>, std::remove_cv_t<OtherValueType>>::value>>
	constexpr bool operator>= (const basic_array_view<OtherValueType, OtherBoundsType> & other) const noexcept
	{
		return !(*this < other);
	}

public:
	template <typename OtherValueType, typename OtherBounds,
		typename Dummy = std::enable_if_t<std::is_convertible<OtherValueType(*)[], value_type(*)[]>::value
			&& std::is_convertible<OtherBounds, bounds_type>::value>>
	constexpr basic_array_view(const basic_array_view<OtherValueType, OtherBounds> & other ) noexcept
		: m_pdata(other.m_pdata), m_bounds(other.m_bounds)
	{
	}
protected:

	constexpr basic_array_view(pointer data, bounds_type bound) noexcept
		: m_pdata(data)
		, m_bounds(std::move(bound))
	{
		fail_fast_assert((m_bounds.size() > 0 && data != nullptr) || m_bounds.size() == 0);
	}
	template <typename T>
	constexpr basic_array_view(T *data, std::enable_if_t<std::is_same<value_type, std::remove_all_extents_t<T>>::value, bounds_type> bound) noexcept
		: m_pdata(reinterpret_cast<pointer>(data))
		, m_bounds(std::move(bound))
	{
		fail_fast_assert((m_bounds.size() > 0 && data != nullptr) || m_bounds.size() == 0);
	}
	template <typename DestBounds>
	constexpr basic_array_view<value_type, DestBounds> as_array_view(const DestBounds &bounds)
	{
		details::verifyBoundsReshape(m_bounds, bounds);
		return {m_pdata, bounds};
	}
private:

	friend iterator;
	friend const_iterator;
	template <typename ValueType2, typename BoundsType2>
	friend class basic_array_view;
};

template <std::ptrdiff_t DimSize = dynamic_range>
struct dim
{
	static const std::ptrdiff_t value = DimSize;
};
template <>
struct dim<dynamic_range>
{
	static const std::ptrdiff_t value = dynamic_range;
	const std::ptrdiff_t dvalue;
	dim(std::ptrdiff_t size) : dvalue(size) {}
};

template <typename ValueType, std::ptrdiff_t FirstDimension = dynamic_range, std::ptrdiff_t... RestDimensions>
class array_view;

template <typename ValueType, size_t Rank>
class strided_array_view;

namespace details
{
	template <typename T, typename = std::true_type>
	struct ArrayViewTypeTraits
	{
		using value_type = T;
		using size_type = size_t;
	};

	template <typename Traits>
	struct ArrayViewTypeTraits<Traits, typename std::is_reference<typename Traits::array_view_traits &>::type>
	{
		using value_type = typename Traits::array_view_traits::value_type;
		using size_type = typename Traits::array_view_traits::size_type;
	};

	template <typename T, size_t... Ranks>
	struct ArrayViewArrayTraits {
		using type = array_view<T, Ranks...>;
		using value_type = T;
		using bounds_type = static_bounds<Ranks...>;
		using pointer = T*;
		using reference = T&;
	};
	template <typename T, size_t N, size_t... Ranks>
	struct ArrayViewArrayTraits<T[N], Ranks...> : ArrayViewArrayTraits<T, Ranks..., N> {};

	template <typename BoundsType>
	BoundsType newBoundsHelperImpl(std::ptrdiff_t totalSize, std::true_type) // dynamic size
	{
		fail_fast_assert(totalSize <= PTRDIFF_MAX);
		return BoundsType{totalSize};
	}
	template <typename BoundsType>
	BoundsType newBoundsHelperImpl(std::ptrdiff_t totalSize, std::false_type) // static size
	{
		fail_fast_assert(BoundsType::static_size == totalSize);
		return {};
	}
	template <typename BoundsType>
	BoundsType newBoundsHelper(std::ptrdiff_t totalSize)
	{
		static_assert(BoundsType::dynamic_rank <= 1, "dynamic rank must less or equal to 1");
		return newBoundsHelperImpl<BoundsType>(totalSize, std::integral_constant<bool, BoundsType::dynamic_rank == 1>());
	}
	
	struct Sep{};
	
	template <typename T, typename... Args>
	T static_as_array_view_helper(Sep, Args... args)
	{
		return T{static_cast<typename T::size_type>(args)...};
	}
	template <typename T, typename Arg, typename... Args>
	std::enable_if_t<!std::is_same<Arg, dim<dynamic_range>>::value && !std::is_same<Arg, Sep>::value, T> static_as_array_view_helper(Arg, Args... args)
	{
		return static_as_array_view_helper<T>(args...);
	}
	template <typename T, typename... Args>
	T static_as_array_view_helper(dim<dynamic_range> val, Args ... args)
	{
		return static_as_array_view_helper<T>(args..., val.dvalue);
	}

	template <typename ...Dimensions>
	struct static_as_array_view_static_bounds_helper
	{
		using type = static_bounds<(Dimensions::value)...>;
	};

	template <typename T>
	struct is_array_view_oracle : std::false_type
	{};

	template <typename ValueType, std::ptrdiff_t FirstDimension, std::ptrdiff_t... RestDimensions>
	struct is_array_view_oracle<array_view<ValueType, FirstDimension, RestDimensions...>> : std::true_type
	{};
	
    template <typename ValueType, size_t Rank>
	struct is_array_view_oracle<strided_array_view<ValueType, Rank>> : std::true_type
	{};
	
    template <typename T>
	struct is_array_view : is_array_view_oracle<std::remove_cv_t<T>>
	{};

}


template <typename ValueType, std::ptrdiff_t FirstDimension, std::ptrdiff_t... RestDimensions>
class array_view : public basic_array_view <ValueType, static_bounds <FirstDimension, RestDimensions...>>
{
	template <typename ValueType2, std::ptrdiff_t FirstDimension2, std::ptrdiff_t... RestDimensions2>
	friend class array_view;

	using Base = basic_array_view<ValueType, static_bounds<FirstDimension, RestDimensions...>>;

public:
	using typename Base::bounds_type;
	using typename Base::size_type;
	using typename Base::pointer;
	using typename Base::value_type;
	using typename Base::index_type;
	using typename Base::iterator;
	using typename Base::const_iterator;
	using typename Base::reference;
	using Base::rank;

public:
	// basic
    constexpr array_view(pointer ptr, size_type size) : Base(ptr, bounds_type{ size })
    {}

    constexpr array_view(pointer ptr, bounds_type bounds) : Base(ptr, std::move(bounds))
    {}

	constexpr array_view(std::nullptr_t) : Base(nullptr, bounds_type{})
	{}

	constexpr array_view(std::nullptr_t, size_type size) : Base(nullptr, bounds_type{})
	{
		fail_fast_assert(size == 0);
	}

	// default
	template <size_t DynamicRank = bounds_type::dynamic_rank, typename = std::enable_if_t<DynamicRank != 0>>
	constexpr array_view() : Base(nullptr, bounds_type())
	{}

	// from n-dimensions dynamic array (e.g. new int[m][4]) (precedence will be lower than the 1-dimension pointer)
	template <typename T, typename Helper = details::ArrayViewArrayTraits<T, dynamic_range>
        /*typename Dummy = std::enable_if_t<std::is_convertible<Helper::value_type (*)[], typename Base::value_type (*)[]>::value>*/>
	constexpr array_view(T* const& data, size_type size) : Base(data, typename Helper::bounds_type{size})
	{}

	// from n-dimensions static array
	template <typename T, size_t N, typename Helper = details::ArrayViewArrayTraits<T, N>,
        typename = std::enable_if_t<std::is_convertible<Helper::value_type(*)[], typename Base::value_type(*)[]>::value>>
	constexpr array_view (T (&arr)[N]) : Base(arr, Helper::bounds_type())
	{}

	// from n-dimensions static array with size
	template <typename T, size_t N, typename Helper = details::ArrayViewArrayTraits<T, N>,
		typename Dummy = std::enable_if_t<std::is_convertible<Helper::value_type(*)[], typename Base::value_type(*)[]>::value>
    >
	constexpr array_view(T(&arr)[N], size_type size) : Base(arr, typename Helper::bounds_type{ size })
	{
		fail_fast_assert(size <= N);
	}

	// from std array
	template <size_t N, 
       typename Dummy = std::enable_if_t<std::is_convertible<static_bounds<N>, typename Base::bounds_type>::value>
    >
	constexpr array_view (std::array<std::remove_const_t<value_type>, N> & arr) : Base(arr.data(), static_bounds<N>())
	{}

	template <size_t N,
        typename Dummy = std::enable_if_t<std::is_convertible<static_bounds<N>, typename Base::bounds_type>::value
        && std::is_const<value_type>::value>
    >
	constexpr array_view (const std::array<std::remove_const_t<value_type>, N> & arr) : Base(arr.data(), static_bounds<N>())
	{}
    
	// from begin, end pointers. We don't provide iterator pair since no way to guarantee the contiguity 
	template <typename Ptr,
		typename Dummy = std::enable_if_t<std::is_convertible<Ptr, pointer>::value
		&& details::LessThan<Base::bounds_type::dynamic_rank, 2>::value>
    > // remove literal 0 case
	constexpr array_view (pointer begin, Ptr end) : Base(begin, details::newBoundsHelper<typename Base::bounds_type>(static_cast<pointer>(end) - begin))
	{}

	// from containers. It must has .size() and .data() two function signatures
	template <typename Cont, typename DataType = typename Cont::value_type,
		typename Dummy = std::enable_if_t<!details::is_array_view<Cont>::value
		&& std::is_convertible<DataType (*)[], typename Base::value_type (*)[]>::value
		&& std::is_same<std::decay_t<decltype(std::declval<Cont>().size(), *std::declval<Cont>().data())>, DataType>::value>
	>
	constexpr array_view (Cont& cont) : Base(static_cast<pointer>(cont.data()), details::newBoundsHelper<typename Base::bounds_type>(cont.size()))
	{}

	constexpr array_view(const array_view &) = default;

	// convertible
	template <typename OtherValueType, std::ptrdiff_t... OtherDimensions,
		typename BaseType = basic_array_view<ValueType, static_bounds<FirstDimension, RestDimensions...>>,
		typename OtherBaseType = basic_array_view<OtherValueType, static_bounds<OtherDimensions...>>,
		typename Dummy = std::enable_if_t<std::is_convertible<OtherBaseType, BaseType>::value>
	>
	constexpr array_view(const array_view<OtherValueType, OtherDimensions...> &av)
        : Base(static_cast<const typename array_view<OtherValueType, OtherDimensions...>::Base&>(av))
    {}

	// reshape
	template <typename... Dimensions2>
	constexpr array_view<ValueType, Dimensions2::value...> as_array_view(Dimensions2... dims)
	{
		static_assert(sizeof...(Dimensions2) > 0, "the target array_view must have at least one dimension.");
		using BoundsType = typename array_view<ValueType, (Dimensions2::value)...>::bounds_type;
		auto tobounds = details::static_as_array_view_helper<BoundsType>(dims..., details::Sep{});
		details::verifyBoundsReshape(this->bounds(), tobounds);
		return {this->data(), tobounds};
	}

	// to bytes array
	template <bool Enabled = std::is_standard_layout<std::decay_t<ValueType>>::value>
	constexpr auto as_bytes() const noexcept -> array_view<const byte>
	{
		static_assert(Enabled, "The value_type of array_view must be standarded layout");
		return { reinterpret_cast<const byte*>(this->data()), this->bytes() };
	}

	template <bool Enabled = std::is_standard_layout<std::decay_t<ValueType>>::value>
	constexpr auto as_writeable_bytes() const noexcept -> array_view<byte>
	{
		static_assert(Enabled, "The value_type of array_view must be standarded layout");
		return { reinterpret_cast<byte*>(this->data()), this->bytes() };
	}

    // from bytes array
	template<typename U, bool IsByte = std::is_same<value_type, const byte>::value, typename = std::enable_if_t<IsByte && sizeof...(RestDimensions) == 0>>
	constexpr auto as_array_view() const noexcept -> array_view<const U, dynamic_range, (Base::bounds_type::static_size != dynamic_range ? static_cast<size_t>(Base::bounds_type::static_size) / sizeof(U) : dynamic_range)>
	{
		static_assert(std::is_standard_layout<U>::value && (Base::bounds_type::static_size == dynamic_range || Base::bounds_type::static_size % static_cast<size_type>(sizeof(U)) == 0),
			"Target type must be standard layout and its size must match the byte array size");
		fail_fast_assert((this->bytes() % sizeof(U)) == 0 && (this->bytes() / sizeof(U)) < PTRDIFF_MAX);
		return { reinterpret_cast<const U*>(this->data()), this->bytes() / static_cast<size_type>(sizeof(U)) };
	}

	template<typename U, bool IsByte = std::is_same<value_type, byte>::value, typename Dummy = std::enable_if_t<IsByte && sizeof...(RestDimensions) == 0>>
	constexpr auto as_array_view() const noexcept -> array_view<U, dynamic_range, (Base::bounds_type::static_size != dynamic_range ? static_cast<size_t>(Base::bounds_type::static_size) / sizeof(U) : dynamic_range)>
	{
		static_assert(std::is_standard_layout<U>::value && (Base::bounds_type::static_size == dynamic_range || Base::bounds_type::static_size % static_cast<size_t>(sizeof(U)) == 0),
			"Target type must be standard layout and its size must match the byte array size");
		fail_fast_assert((this->bytes() % sizeof(U)) == 0);
		return { reinterpret_cast<U*>(this->data()), this->bytes() / static_cast<size_type>(sizeof(U)) };
	}

	// section on linear space
	template<std::ptrdiff_t Count>
	constexpr array_view<ValueType, Count> first() const noexcept
	{
		static_assert(bounds_type::static_size == dynamic_range || Count <= bounds_type::static_size, "Index is out of bound");
		fail_fast_assert(bounds_type::static_size != dynamic_range || Count <= this->size()); // ensures we only check condition when needed
		return { this->data(), Count };
	}

	constexpr array_view<ValueType, dynamic_range> first(size_type count) const noexcept
	{
		fail_fast_assert(count <= this->size());
		return { this->data(), count };
	}

	template<std::ptrdiff_t Count>
	constexpr array_view<ValueType, Count> last() const noexcept
	{
		static_assert(bounds_type::static_size == dynamic_range || Count <= bounds_type::static_size, "Index is out of bound");
		fail_fast_assert(bounds_type::static_size != dynamic_range || Count <= this->size());
		return { this->data() + this->size() - Count, Count };
	}

	constexpr array_view<ValueType, dynamic_range> last(size_type count) const noexcept
	{
		fail_fast_assert(count <= this->size());
		return { this->data() + this->size() - count, count };
	}

	template<std::ptrdiff_t Offset, std::ptrdiff_t Count>
	constexpr array_view<ValueType, Count> sub() const noexcept
	{
		static_assert(bounds_type::static_size == dynamic_range || ((Offset == 0 || Offset <= bounds_type::static_size) && Offset + Count <= bounds_type::static_size), "Index is out of bound");
		fail_fast_assert(bounds_type::static_size != dynamic_range || ((Offset == 0 || Offset <= this->size()) && Offset + Count <= this->size()));
		return { this->data() + Offset, Count };
	}

	constexpr array_view<ValueType, dynamic_range> sub(size_type offset, size_type count = dynamic_range) const noexcept
	{
		fail_fast_assert((offset == 0 || offset <= this->size()) && (count == dynamic_range || (offset + count) <= this->size()));
		return { this->data() + offset, count == dynamic_range ? this->length() - offset : count };
	}

	// size
	constexpr size_type length() const noexcept
	{
		return this->size();
	}

	constexpr size_type used_length() const noexcept
	{
		return length();
	}

	constexpr size_type bytes() const noexcept
	{
		return sizeof(value_type) * this->size();
	}

	constexpr size_type used_bytes() const noexcept
	{
		return bytes();
	}

	// section
	constexpr strided_array_view<ValueType, rank> section(index_type origin, index_type extents) const
	{
		size_type size = this->bounds().total_size() - this->bounds().linearize(origin);
		return{ &this->operator[](origin), size, strided_bounds<rank> {extents, details::make_stride(Base::bounds())} };
	}
	
		constexpr reference operator[](const index_type& idx) const
	{
		return Base::operator[](idx);
	}
	
		template <bool Enabled = (rank > 1), typename Dummy = std::enable_if_t<Enabled>>
	constexpr array_view<ValueType, RestDimensions...> operator[](size_type idx) const
	{
		auto ret = Base::operator[](idx);
		return{ ret.data(), ret.bounds() };
	}

	using Base::operator==;
	using Base::operator!=;
	using Base::operator<;
	using Base::operator<=;
	using Base::operator>;
	using Base::operator>=;
};

template <typename T, std::ptrdiff_t... Dimensions>
constexpr auto as_array_view(T* const& ptr, dim<Dimensions>... args) -> array_view<std::remove_all_extents_t<T>, Dimensions...>
{
	return {reinterpret_cast<std::remove_all_extents_t<T>*>(ptr), details::static_as_array_view_helper<static_bounds<Dimensions...>>(args..., details::Sep{})};
}

template <typename T>
constexpr auto as_array_view (T* arr, std::ptrdiff_t len) -> typename details::ArrayViewArrayTraits<T, dynamic_range>::type
{
	return {reinterpret_cast<std::remove_all_extents_t<T>*>(arr), len};
}

template <typename T, size_t N>
constexpr auto as_array_view (T (&arr)[N]) -> typename details::ArrayViewArrayTraits<T, N>::type
{
	return {arr};
}

template <typename T, size_t N>
constexpr array_view<const T, N> as_array_view(const std::array<T, N> &arr)
{
	return {arr};
}

template <typename T, size_t N>
constexpr array_view<const T, N> as_array_view(const std::array<T, N> &&) = delete;

template <typename T, size_t N>
constexpr array_view<T, N> as_array_view(std::array<T, N> &arr)
{
	return {arr};
}

template <typename T>
constexpr array_view<T, dynamic_range> as_array_view(T *begin, T *end)
{
	return {begin, end};
}

template <typename Cont>
constexpr auto as_array_view(Cont &arr) -> std::enable_if_t<!details::is_array_view<std::decay_t<Cont>>::value,
	array_view<std::remove_reference_t<decltype(arr.size(), *arr.data())>, dynamic_range>>
{
    fail_fast_assert(arr.size() < PTRDIFF_MAX);
	return {arr.data(), static_cast<std::ptrdiff_t>(arr.size())};
}

template <typename Cont>
constexpr auto as_array_view(Cont &&arr) -> std::enable_if_t<!details::is_array_view<std::decay_t<Cont>>::value,
	array_view<std::remove_reference_t<decltype(arr.size(), *arr.data())>, dynamic_range>> = delete;

template <typename ValueType, size_t Rank>
class strided_array_view : public basic_array_view<ValueType, strided_bounds<Rank>>
{
	using Base = basic_array_view<ValueType, strided_bounds<Rank>>;

	template<typename OtherValue, size_t OtherRank>
	friend class strided_array_view;

public:
	using Base::rank;
	using typename Base::bounds_type;
	using typename Base::size_type;
	using typename Base::pointer;
	using typename Base::value_type;
	using typename Base::index_type;
	using typename Base::iterator;
	using typename Base::const_iterator;
	using typename Base::reference;
	
	// from static array of size N
	template<size_type N>
	strided_array_view(value_type(&values)[N], bounds_type bounds) : Base(values, std::move(bounds))
	{
		fail_fast_assert(this->bounds().total_size() <= N, "Bounds cross data boundaries");
	}

	// from raw data
	strided_array_view(pointer ptr, size_type size, bounds_type bounds): Base(ptr, std::move(bounds))
	{
		fail_fast_assert(this->bounds().total_size() <= size, "Bounds cross data boundaries");
	}

	// from array view
	template <std::ptrdiff_t... Dimensions, typename Dummy = std::enable_if<sizeof...(Dimensions) == Rank>>
	strided_array_view(array_view<ValueType, Dimensions...> av, bounds_type bounds) : Base(av.data(), std::move(bounds))
	{
		fail_fast_assert(this->bounds().total_size() <= av.bounds().total_size(), "Bounds cross data boundaries");
	}
	
	// convertible
	template <typename OtherValueType,
		typename BaseType = basic_array_view<ValueType, strided_bounds<Rank>>,
		typename OtherBaseType = basic_array_view<OtherValueType, strided_bounds<Rank>>,
		typename Dummy = std::enable_if_t<std::is_convertible<OtherBaseType, BaseType>::value>
	>
    constexpr strided_array_view(const strided_array_view<OtherValueType, Rank> &av) : Base(static_cast<const typename strided_array_view<OtherValueType, Rank>::Base &>(av)) // static_cast is required
    {}

	// convert from bytes
		template <typename OtherValueType>
		strided_array_view<typename std::enable_if<std::is_same<value_type, const byte>::value, OtherValueType>::type, rank> as_strided_array_view() const 
	{
		static_assert((sizeof(OtherValueType) >= sizeof(value_type)) && (sizeof(OtherValueType) % sizeof(value_type) == 0), "OtherValueType should have a size to contain a multiple of ValueTypes");
		auto d = static_cast<size_type>(sizeof(OtherValueType) / sizeof(value_type));

		size_type size = this->bounds().total_size() / d;
		return{ (OtherValueType*)this->data(), size, bounds_type{ resize_extent(this->bounds().index_bounds(), d), resize_stride(this->bounds().strides(), d)} };
	}

	strided_array_view section(index_type origin, index_type extents) const
	{
		size_type size = this->bounds().total_size() - this->bounds().linearize(origin);
		return { &this->operator[](origin), size, bounds_type {extents, details::make_stride(Base::bounds())}};
	}

	constexpr reference operator[](const index_type& idx) const
	{
		return Base::operator[](idx);
	}

	template <bool Enabled = (rank > 1), typename Dummy = std::enable_if_t<Enabled>>
	constexpr strided_array_view<value_type, rank-1> operator[](size_type idx) const
	{
		auto ret = Base::operator[](idx);
		return{ ret.data(), ret.bounds().total_size(), ret.bounds() };
	}

private:
	static index_type resize_extent(const index_type& extent, std::ptrdiff_t d)
	{
		fail_fast_assert(extent[rank - 1] >= d && (extent[rank-1] % d == 0), "The last dimension of the array needs to contain a multiple of new type elements");

		index_type ret = extent;
		ret[rank - 1] /= d;

		return ret;
	}

	template <bool Enabled = (rank == 1), typename Dummy = std::enable_if_t<Enabled>>
	static index_type resize_stride(const index_type& strides, std::ptrdiff_t , void * = 0)
	{
		fail_fast_assert(strides[rank - 1] == 1, "Only strided arrays with regular strides can be resized");

		return strides;
	}

	template <bool Enabled = (rank > 1), typename Dummy = std::enable_if_t<Enabled>>
	static index_type resize_stride(const index_type& strides, std::ptrdiff_t d)
	{
		fail_fast_assert(strides[rank - 1] == 1, "Only strided arrays with regular strides can be resized");
		fail_fast_assert(strides[rank - 2] >= d && (strides[rank - 2] % d == 0), "The strides must have contiguous chunks of memory that can contain a multiple of new type elements");

		for (size_t i = rank - 1; i > 0; --i)
			fail_fast_assert((strides[i-1] >= strides[i]) && (strides[i-1] % strides[i] == 0), "Only strided arrays with regular strides can be resized");

		index_type ret = strides / d;
		ret[rank - 1] = 1;

		return ret;
	}
};

template <typename ArrayView>
class contiguous_array_view_iterator : public std::iterator<std::random_access_iterator_tag, typename ArrayView::value_type>
{
	using Base = std::iterator<std::random_access_iterator_tag, typename ArrayView::value_type>;
public:
	using typename Base::reference;
	using typename Base::pointer;
	using typename Base::difference_type;

private:
	template <typename ValueType, typename Bounds>
	friend class basic_array_view;

    pointer m_pdata;
	const ArrayView * m_validator;
	void validateThis() const
	{
		fail_fast_assert(m_pdata >= m_validator->m_pdata && m_pdata < m_validator->m_pdata + m_validator->size(), "iterator is out of range of the array");
	}
<<<<<<< HEAD
	
    contiguous_array_view_iterator (const ArrayView *container, bool isbegin = false) :
		m_pdata(isbegin ? container->m_pdata : container->m_pdata + container->size()), m_validator(container) {	}

=======
	contiguous_array_view_iterator (const ArrayView *container, bool isbegin) :
		m_pdata(isbegin ? container->m_pdata : container->m_pdata + container->size()), m_validator(container) {}
>>>>>>> 74fba29c
public:
	reference operator*() const noexcept
	{
		validateThis();
		return *m_pdata;
	}
	pointer operator->() const noexcept
	{
		validateThis();
		return m_pdata;
	}
	contiguous_array_view_iterator& operator++() noexcept
	{
		++m_pdata;
		return *this;
	}
	contiguous_array_view_iterator operator++(int)noexcept
	{
		auto ret = *this;
		++(*this);
		return ret;
	}
	contiguous_array_view_iterator& operator--() noexcept
	{
		--m_pdata;
		return *this;
	}
	contiguous_array_view_iterator operator--(int)noexcept
	{
		auto ret = *this;
		--(*this);
		return ret;
	}
	contiguous_array_view_iterator operator+(difference_type n) const noexcept
	{
		contiguous_array_view_iterator ret{ *this };
		return ret += n;
	}
	contiguous_array_view_iterator& operator+=(difference_type n) noexcept
	{
		m_pdata += n;
		return *this;
	}
	contiguous_array_view_iterator operator-(difference_type n) const noexcept
	{
		contiguous_array_view_iterator ret{ *this };
		return ret -= n;
	}
	contiguous_array_view_iterator& operator-=(difference_type n) noexcept
	{
		return *this += -n;
	}
	difference_type operator-(const contiguous_array_view_iterator& rhs) const noexcept
	{
		fail_fast_assert(m_validator == rhs.m_validator);
		return m_pdata - rhs.m_pdata;
	}
	reference operator[](difference_type n) const noexcept
	{
		return *(*this + n);
	}
	bool operator==(const contiguous_array_view_iterator& rhs) const noexcept
	{
		fail_fast_assert(m_validator == rhs.m_validator);
		return m_pdata == rhs.m_pdata;
	}
	bool operator!=(const contiguous_array_view_iterator& rhs) const noexcept
	{
		return !(*this == rhs);
	}
	bool operator<(const contiguous_array_view_iterator& rhs) const noexcept
	{
		fail_fast_assert(m_validator == rhs.m_validator);
		return m_pdata < rhs.m_pdata;
	}
	bool operator<=(const contiguous_array_view_iterator& rhs) const noexcept
	{
		return !(rhs < *this);
	}
	bool operator>(const contiguous_array_view_iterator& rhs) const noexcept
	{
		return rhs < *this;
	}
	bool operator>=(const contiguous_array_view_iterator& rhs) const noexcept
	{
		return !(rhs > *this);
	}
	void swap(contiguous_array_view_iterator& rhs) noexcept
	{
		std::swap(m_pdata, rhs.m_pdata);
		std::swap(m_validator, rhs.m_validator);
	}
};

template <typename ArrayView>
contiguous_array_view_iterator<ArrayView> operator+(typename contiguous_array_view_iterator<ArrayView>::difference_type n, const contiguous_array_view_iterator<ArrayView>& rhs) noexcept
{
	return rhs + n;
}

template <typename ArrayView>
class general_array_view_iterator : public std::iterator<std::random_access_iterator_tag, typename ArrayView::value_type>
{
	using Base = std::iterator<std::random_access_iterator_tag, typename ArrayView::value_type>;
public:
	using typename Base::reference;
	using typename Base::pointer;
	using typename Base::difference_type;
	using typename Base::value_type;
private:
	template <typename ValueType, typename Bounds>
	friend class basic_array_view;
	
    const ArrayView * m_container;
	typename ArrayView::bounds_type::iterator m_itr;
<<<<<<< HEAD
    
    general_array_view_iterator(const ArrayView *container, bool isbegin = false) :
        m_container(container), m_itr(isbegin ? m_container->bounds().begin() : m_container->bounds().end())
    {}

=======
	general_array_view_iterator(const ArrayView *container, bool isbegin) :
		m_container(container), m_itr(isbegin ? m_container->bounds().begin() : m_container->bounds().end())
	{
	}
>>>>>>> 74fba29c
public:
	reference operator*() noexcept
	{
		return (*m_container)[*m_itr];
	}
	pointer operator->() noexcept
	{
		return &(*m_container)[*m_itr];
	}
	general_array_view_iterator& operator++() noexcept
	{
		++m_itr;
		return *this;
	}
	general_array_view_iterator operator++(int)noexcept
	{
		auto ret = *this;
		++(*this);
		return ret;
	}
	general_array_view_iterator& operator--() noexcept
	{
		--m_itr;
		return *this;
	}
	general_array_view_iterator operator--(int)noexcept
	{
		auto ret = *this;
		--(*this);
		return ret;
	}
	general_array_view_iterator operator+(difference_type n) const noexcept
	{
		general_array_view_iterator ret{ *this };
		return ret += n;
	}
	general_array_view_iterator& operator+=(difference_type n) noexcept
	{
		m_itr += n;
		return *this;
	}
	general_array_view_iterator operator-(difference_type n) const noexcept
	{
		general_array_view_iterator ret{ *this };
		return ret -= n;
	}
	general_array_view_iterator& operator-=(difference_type n) noexcept
	{
		return *this += -n;
	}
	difference_type operator-(const general_array_view_iterator& rhs) const noexcept
	{
		fail_fast_assert(m_container == rhs.m_container);
		return m_itr - rhs.m_itr;
	}
	value_type operator[](difference_type n) const noexcept
	{
		return (*m_container)[m_itr[n]];;
	}
	bool operator==(const general_array_view_iterator& rhs) const noexcept
	{
		fail_fast_assert(m_container == rhs.m_container);
		return m_itr == rhs.m_itr;
	}
	bool operator !=(const general_array_view_iterator& rhs) const noexcept
	{
		return !(*this == rhs);
	}
	bool operator<(const general_array_view_iterator& rhs) const noexcept
	{
		fail_fast_assert(m_container == rhs.m_container);
		return m_itr < rhs.m_itr;
	}
	bool operator<=(const general_array_view_iterator& rhs) const noexcept
	{
		return !(rhs < *this);
	}
	bool operator>(const general_array_view_iterator& rhs) const noexcept
	{
		return rhs < *this;
	}
	bool operator>=(const general_array_view_iterator& rhs) const noexcept
	{
		return !(rhs > *this);
	}
	void swap(general_array_view_iterator& rhs) noexcept
	{
		std::swap(m_itr, rhs.m_itr);
		std::swap(m_container, rhs.m_container);
	}
};

template <typename ArrayView>
general_array_view_iterator<ArrayView> operator+(typename general_array_view_iterator<ArrayView>::difference_type n, const general_array_view_iterator<ArrayView>& rhs) noexcept
{
	return rhs + n;
}

} // namespace gsl

#ifdef _MSC_VER

#undef constexpr
#pragma pop_macro("constexpr")

#if _MSC_VER <= 1800
#pragma warning(pop)

#ifndef GSL_THROWS_FOR_TESTING
#pragma undef noexcept
#endif // GSL_THROWS_FOR_TESTING

#endif // _MSC_VER <= 1800

#endif // _MSC_VER

#if defined(GSL_THROWS_FOR_TESTING) 
#undef noexcept 
#endif // GSL_THROWS_FOR_TESTING 


#endif // GSL_ARRAY_VIEW_H<|MERGE_RESOLUTION|>--- conflicted
+++ resolved
@@ -69,26 +69,6 @@
 */
 namespace details
 {
-<<<<<<< HEAD
-	template <typename T>
-	class arrow_proxy
-	{
-	public:
-		explicit arrow_proxy(T t)
-			: val(t)
-		{}
-		const T operator*() const noexcept
-		{
-			return val;
-		}
-		const T* operator->() const noexcept
-		{
-			return &val;
-		}
-	private:
-		T val;
-	};
-=======
 	template <typename SizeType>
 	struct SizeTypeTraits
 	{
@@ -101,7 +81,6 @@
 
 	template<typename T, typename... Ts>
 	class are_integral<T, Ts...> : public std::integral_constant<bool, std::is_integral<T>::value && are_integral<Ts...>::value> {};
->>>>>>> 74fba29c
 }
 
 template <size_t Rank>
@@ -132,33 +111,7 @@
 	{}
 
 	constexpr index(const index& other) noexcept = default;
-<<<<<<< HEAD
-=======
-
-	// copy from index over smaller domain
-	template <typename OtherValueType,
-		bool Enabled = (details::SizeTypeTraits<OtherValueType>::max_value <= details::SizeTypeTraits<value_type>::max_value),
-		typename Other = std::enable_if_t<Enabled, index<Rank, OtherValueType>>>
-	constexpr index(const index<Rank, OtherValueType>& other) noexcept
-	{
-		std::copy(other.elems, other.elems + Rank, elems);
-	}
-
-	// copy from index over larger domain
-	template <typename OtherValueType,
-		bool Enabled = (details::SizeTypeTraits<OtherValueType>::max_value > details::SizeTypeTraits<value_type>::max_value),
-		typename Other = std::enable_if_t<Enabled, index<Rank, OtherValueType>>>
-	constexpr index(const index<Rank, OtherValueType>& other, void* = 0) noexcept
-	{
-		bool ok = std::accumulate(other.elems, other.elems + Rank, true,
-			[&](bool b, OtherValueType val) { return b && (val <= static_cast<OtherValueType>(details::SizeTypeTraits<value_type>::max_value)); }
-		);
-
-		fail_fast_assert(ok, "other value must fit in the new domain");
-		std::transform(other.elems, other.elems + rank, elems, [&](OtherValueType val) { return static_cast<value_type>(val); });
-	}
-
->>>>>>> 74fba29c
+
 	constexpr index& operator=(const index& rhs) noexcept = default;
 
 	// Preconditions: component_idx < rank
@@ -258,146 +211,6 @@
 	value_type elems[Rank] = {};
 };
 
-<<<<<<< HEAD
-template<>
-class index<1>
-{
-public:
-	static const size_t rank = 1;
-    using size_type = std::ptrdiff_t;
-    using value_type = std::ptrdiff_t;
-    using reference = std::add_lvalue_reference_t<std::ptrdiff_t>;
-    using const_reference = const std::ptrdiff_t&;//std::add_const_t<std::add_lvalue_reference_t<std::ptrdiff_t>>;
-
-    template <size_t>
-    friend class index;
-
-    constexpr index() noexcept : value(0)
-    {}
-
-	constexpr index(value_type e) noexcept : value(e)
-	{}
-
-	constexpr index(const value_type(&values)[1]) noexcept : index(values[0])
-	{}
-
-	constexpr index(const index &) noexcept = default;
-
-	// Preconditions: component_idx < rank
-	constexpr reference operator[](size_type component_idx) noexcept
-	{
-		fail_fast_assert(component_idx == 0, "Component index must be less than rank");
-		return value;
-	}
-
-	// Preconditions: component_idx < rank
-	constexpr const_reference operator[](size_type component_idx) const noexcept
-	{
-		fail_fast_assert(component_idx == 0, "Component index must be less than rank");
-		return value;
-	}
-
-	constexpr bool operator==(const index& rhs) const noexcept
-	{
-		return value == rhs.value;
-	}
-
-	constexpr bool operator!=(const index& rhs) const noexcept
-	{
-		return !(*this == rhs);
-	}
-	
-    constexpr index operator+() const noexcept
-	{
-		return *this;
-	}
-	
-    constexpr index operator-() const noexcept
-	{
-		return index(-value);
-	}
-	
-    constexpr index operator+(const index& rhs) const noexcept
-	{
-		return index(value + rhs.value);
-	}
-	
-    constexpr index operator-(const index& rhs) const noexcept
-	{
-		return index(value - rhs.value);
-	}
-	
-    constexpr index& operator+=(const index& rhs) noexcept
-	{
-		value += rhs.value;
-		return *this;
-	}
-	
-    constexpr index& operator-=(const index& rhs) noexcept
-	{
-		value -= rhs.value;
-		return *this;
-	}
-	
-    constexpr index& operator++() noexcept
-	{
-		++value;
-		return *this;
-	}
-	
-    constexpr index operator++(int) noexcept
-	{
-		index ret = *this;
-		++(*this);
-		return ret;
-	}
-	
-    constexpr index& operator--() noexcept
-	{
-		--value;
-		return *this;
-	}
-	
-    constexpr index operator--(int) noexcept
-	{
-		index ret = *this;
-		--(*this);
-		return ret;
-	}
-	
-    constexpr index operator*(value_type v) const noexcept
-	{
-		return index(value * v);
-	}
-	
-    constexpr index operator/(value_type v) const noexcept
-	{
-		return index(value / v);
-	}
-	
-    constexpr index& operator*=(value_type v) noexcept
-	{
-		value *= v;
-		return *this;
-	}
-	
-    constexpr index& operator/=(value_type v) noexcept
-	{
-		value /= v;
-		return *this;
-	}
-	
-    friend constexpr index operator*(value_type v, const index& rhs) noexcept
-	{
-		return{ rhs * v };
-	}
-
-private:
-	value_type value;
-};
-
-const std::ptrdiff_t dynamic_range = -1;
-=======
 #ifndef _MSC_VER
 
 struct static_bounds_dynamic_range_t
@@ -436,9 +249,8 @@
 
 constexpr static_bounds_dynamic_range_t dynamic_range{};
 #else
-const char dynamic_range = -1;
+const std::ptrdiff_t dynamic_range = -1;
 #endif
->>>>>>> 74fba29c
 
 struct generalized_mapping_tag {};
 struct contiguous_mapping_tag : generalized_mapping_tag {};
@@ -733,34 +545,25 @@
 	static const size_t dynamic_rank = MyRanges::DynamicNum;
 	static const std::ptrdiff_t static_size = MyRanges::TotalSize;
 
-<<<<<<< HEAD
 	using size_type = std::ptrdiff_t;
 	using index_type = index<rank>;
-	using iterator = bounds_iterator<index_type>;
-	using const_iterator = bounds_iterator<index_type>;
-	using difference_type = std::ptrdiff_t;
+    using const_index_type = std::add_const_t<index_type>;
+    using iterator = bounds_iterator<const_index_type>;
+    using const_iterator = bounds_iterator<const_index_type>;
+    using difference_type = std::ptrdiff_t;
 	using sliced_type = static_bounds<RestRanges...>;
-=======
-	using size_type = SizeType;
-	using index_type = index<rank, size_type>;
-	using const_index_type = std::add_const_t<index_type>;
-	using iterator = bounds_iterator<const_index_type>;
-	using const_iterator = bounds_iterator<const_index_type>;
-	using difference_type = ptrdiff_t;
-	using sliced_type = static_bounds<SizeType, RestRanges...>;
->>>>>>> 74fba29c
 	using mapping_type = contiguous_mapping_tag;
-public:
+
 	constexpr static_bounds(const static_bounds&) = default;
 	
 	template <std::ptrdiff_t... Ranges, typename Dummy = std::enable_if_t<
 		details::BoundsRangeConvertible<details::BoundsRanges<Ranges...>, details::BoundsRanges <FirstRange, RestRanges... >>::value>>
     constexpr static_bounds(const static_bounds<Ranges...>& other) : m_ranges(other.m_ranges)
     {}
-
+                                                       
 	constexpr static_bounds(std::initializer_list<size_type> il) : m_ranges(il.begin())
 	{
-		fail_fast_assert(MyRanges::DynamicNum == il.size(), "Size of the initializer list must match the rank of the array");
+		fail_fast_assert((MyRanges::DynamicNum == 0 && il.size() == 1 && *il.begin() == static_size) || MyRanges::DynamicNum == il.size(), "Size of the initializer list must match the rank of the array");
 		fail_fast_assert(m_ranges.totalSize() <= PTRDIFF_MAX, "Size of the range is larger than the max element of the size type");
 	}
 	
@@ -852,30 +655,17 @@
 
 public:
 	static const size_t rank = Rank;
-<<<<<<< HEAD
     using value_type      = std::ptrdiff_t;
 	using reference       = std::add_lvalue_reference_t<value_type>;
 	using const_reference = std::add_const_t<reference>;
 	using size_type       = value_type;
 	using difference_type = value_type;
 	using index_type      = index<rank>;
-	using iterator        = bounds_iterator<index_type>;
-	using const_iterator  = bounds_iterator<index_type>;
-	static const size_t dynamic_rank = rank;
+    using const_index_type = std::add_const_t<index_type>;
+    using iterator = bounds_iterator<const_index_type>;
+    using const_iterator = bounds_iterator<const_index_type>;
+    static const value_type dynamic_rank = rank;
 	static const value_type static_size = dynamic_range;
-=======
-	using reference       = SizeType&;
-	using const_reference = const SizeType&;
-	using size_type       = SizeType;
-	using difference_type = SizeType;
-	using value_type      = SizeType;
-	using index_type      = index<rank, size_type>;
-	using const_index_type = std::add_const_t<index_type>;
-	using iterator = bounds_iterator<const_index_type>;
-	using const_iterator = bounds_iterator<const_index_type>;
-	static const int dynamic_rank = rank;
-	static const size_t static_size = dynamic_range;
->>>>>>> 74fba29c
 	using sliced_type = std::conditional_t<rank != 0, strided_bounds<rank - 1>, void>;
 	using mapping_type = generalized_mapping_tag;
 
@@ -957,21 +747,12 @@
 	{
 		return m_extents;
 	}
-<<<<<<< HEAD
-	
-    const_iterator begin() const noexcept
-=======
 	constexpr const_iterator begin() const noexcept
->>>>>>> 74fba29c
 	{
 		return const_iterator{ *this, index_type{} };
 	}
-<<<<<<< HEAD
-	
-    const_iterator end() const noexcept
-=======
+	
 	constexpr const_iterator end() const noexcept
->>>>>>> 74fba29c
 	{
 		return const_iterator{ *this, index_bounds() };
 	}
@@ -1115,7 +896,7 @@
 		return linearize(curr) - linearize(rhs.curr);
 	}
 
-	constexpr reference operator[](difference_type n) const noexcept
+	constexpr value_type operator[](difference_type n) const noexcept
 	{
 		return *(*this + n);
 	}
@@ -1191,125 +972,9 @@
 		}
 		return res;
 	}
-<<<<<<< HEAD
-	value_type boundary;
-	value_type curr;
-};
-
-template <>
-class bounds_iterator<index<1>>
-	: public std::iterator<std::random_access_iterator_tag,
-	index<1>,
-	ptrdiff_t,
-	const details::arrow_proxy<index<1>>,
-	const index<1>>
-{
-	using Base = std::iterator<std::random_access_iterator_tag, index<1>, std::ptrdiff_t, const details::arrow_proxy<index<1>>, const index<1>>;
-
-public:
-	using Base::reference;
-	using Base::pointer;
-	using Base::difference_type;
-	using Base::value_type;
-	using index_type = value_type;
-	using index_size_type = index_type::size_type;
-
-	template <typename Bounds>
-	explicit bounds_iterator(const Bounds&, value_type curr = value_type{}) noexcept
-		: curr( std::move(curr) )
-	{}
-	reference operator*() const noexcept
-	{
-		return curr;
-	}
-	pointer operator->() const noexcept
-	{
-		return details::arrow_proxy<value_type>{ curr };
-	}
-	bounds_iterator& operator++() noexcept
-	{
-		++curr;
-		return *this;
-	}
-	bounds_iterator operator++(int) noexcept
-	{
-		auto ret = *this;
-		++(*this);
-		return ret;
-	}
-	bounds_iterator& operator--() noexcept
-	{
-		curr--;
-		return *this;
-	}
-	bounds_iterator operator--(int) noexcept
-	{
-		auto ret = *this;
-		--(*this);
-		return ret;
-	}
-	bounds_iterator operator+(difference_type n) const noexcept
-	{
-		bounds_iterator ret{ *this };
-		return ret += n;
-	}
-	bounds_iterator& operator+=(difference_type n) noexcept
-	{
-		curr += n;
-		return *this;
-	}
-	bounds_iterator operator-(difference_type n) const noexcept
-	{
-		bounds_iterator ret{ *this };
-		return ret -= n;
-	}
-	bounds_iterator& operator-=(difference_type n) noexcept
-	{
-		return *this += -n;
-	}
-	difference_type operator-(const bounds_iterator& rhs) const noexcept
-	{
-		return curr[0] - rhs.curr[0];
-	}
-	reference operator[](difference_type n) const noexcept
-	{
-		return curr + n;
-	}
-	bool operator==(const bounds_iterator& rhs) const noexcept
-	{
-		return curr == rhs.curr;
-	}
-	bool operator!=(const bounds_iterator& rhs) const noexcept
-	{
-		return !(*this == rhs);
-	}
-	bool operator<(const bounds_iterator& rhs) const noexcept
-	{
-		return curr[0] < rhs.curr[0];
-	}
-	bool operator<=(const bounds_iterator& rhs) const noexcept
-	{
-		return !(rhs < *this);
-	}
-	bool operator>(const bounds_iterator& rhs) const noexcept
-	{
-		return rhs < *this;
-	}
-	bool operator>=(const bounds_iterator& rhs) const noexcept
-	{
-		return !(rhs > *this);
-	}
-	void swap(bounds_iterator& rhs) noexcept
-	{
-		std::swap(curr, rhs.curr);
-	}
-private:
-	value_type curr;
-=======
 
 	value_type boundary;
 	std::remove_const_t<value_type> curr;
->>>>>>> 74fba29c
 };
 
 template <typename IndexType>
@@ -1692,9 +1357,9 @@
 
 	// from n-dimensions static array with size
 	template <typename T, size_t N, typename Helper = details::ArrayViewArrayTraits<T, N>,
-		typename Dummy = std::enable_if_t<std::is_convertible<Helper::value_type(*)[], typename Base::value_type(*)[]>::value>
+		typename = std::enable_if_t<std::is_convertible<Helper::value_type(*)[], typename Base::value_type(*)[]>::value>
     >
-	constexpr array_view(T(&arr)[N], size_type size) : Base(arr, typename Helper::bounds_type{ size })
+    constexpr array_view(T(&arr)[N], size_type size) : Base(arr, Helper::bounds_type{size})
 	{
 		fail_fast_assert(size <= N);
 	}
@@ -1743,10 +1408,9 @@
     {}
 
 	// reshape
-	template <typename... Dimensions2>
+	template <typename... Dimensions2, typename = std::enable_if_t<(sizeof...(Dimensions2) > 0)>>
 	constexpr array_view<ValueType, Dimensions2::value...> as_array_view(Dimensions2... dims)
 	{
-		static_assert(sizeof...(Dimensions2) > 0, "the target array_view must have at least one dimension.");
 		using BoundsType = typename array_view<ValueType, (Dimensions2::value)...>::bounds_type;
 		auto tobounds = details::static_as_array_view_helper<BoundsType>(dims..., details::Sep{});
 		details::verifyBoundsReshape(this->bounds(), tobounds);
@@ -1770,7 +1434,7 @@
 
     // from bytes array
 	template<typename U, bool IsByte = std::is_same<value_type, const byte>::value, typename = std::enable_if_t<IsByte && sizeof...(RestDimensions) == 0>>
-	constexpr auto as_array_view() const noexcept -> array_view<const U, dynamic_range, (Base::bounds_type::static_size != dynamic_range ? static_cast<size_t>(Base::bounds_type::static_size) / sizeof(U) : dynamic_range)>
+	constexpr auto as_array_view() const noexcept -> array_view<const U, (Base::bounds_type::static_size != dynamic_range ? static_cast<size_t>(Base::bounds_type::static_size) / sizeof(U) : dynamic_range)>
 	{
 		static_assert(std::is_standard_layout<U>::value && (Base::bounds_type::static_size == dynamic_range || Base::bounds_type::static_size % static_cast<size_type>(sizeof(U)) == 0),
 			"Target type must be standard layout and its size must match the byte array size");
@@ -1778,8 +1442,8 @@
 		return { reinterpret_cast<const U*>(this->data()), this->bytes() / static_cast<size_type>(sizeof(U)) };
 	}
 
-	template<typename U, bool IsByte = std::is_same<value_type, byte>::value, typename Dummy = std::enable_if_t<IsByte && sizeof...(RestDimensions) == 0>>
-	constexpr auto as_array_view() const noexcept -> array_view<U, dynamic_range, (Base::bounds_type::static_size != dynamic_range ? static_cast<size_t>(Base::bounds_type::static_size) / sizeof(U) : dynamic_range)>
+	template<typename U, bool IsByte = std::is_same<value_type, byte>::value, typename = std::enable_if_t<IsByte && sizeof...(RestDimensions) == 0>>
+	constexpr auto as_array_view() const noexcept -> array_view<U, (Base::bounds_type::static_size != dynamic_range ? static_cast<size_t>(Base::bounds_type::static_size) / sizeof(U) : dynamic_range)>
 	{
 		static_assert(std::is_standard_layout<U>::value && (Base::bounds_type::static_size == dynamic_range || Base::bounds_type::static_size % static_cast<size_t>(sizeof(U)) == 0),
 			"Target type must be standard layout and its size must match the byte array size");
@@ -2060,15 +1724,8 @@
 	{
 		fail_fast_assert(m_pdata >= m_validator->m_pdata && m_pdata < m_validator->m_pdata + m_validator->size(), "iterator is out of range of the array");
 	}
-<<<<<<< HEAD
-	
-    contiguous_array_view_iterator (const ArrayView *container, bool isbegin = false) :
-		m_pdata(isbegin ? container->m_pdata : container->m_pdata + container->size()), m_validator(container) {	}
-
-=======
 	contiguous_array_view_iterator (const ArrayView *container, bool isbegin) :
 		m_pdata(isbegin ? container->m_pdata : container->m_pdata + container->size()), m_validator(container) {}
->>>>>>> 74fba29c
 public:
 	reference operator*() const noexcept
 	{
@@ -2184,18 +1841,9 @@
 	
     const ArrayView * m_container;
 	typename ArrayView::bounds_type::iterator m_itr;
-<<<<<<< HEAD
-    
-    general_array_view_iterator(const ArrayView *container, bool isbegin = false) :
-        m_container(container), m_itr(isbegin ? m_container->bounds().begin() : m_container->bounds().end())
-    {}
-
-=======
 	general_array_view_iterator(const ArrayView *container, bool isbegin) :
 		m_container(container), m_itr(isbegin ? m_container->bounds().begin() : m_container->bounds().end())
-	{
-	}
->>>>>>> 74fba29c
+	{}
 public:
 	reference operator*() noexcept
 	{
