--- conflicted
+++ resolved
@@ -256,20 +256,6 @@
         CHECK(p1.get() != nullptr);
     }
 
-<<<<<<< HEAD
-    TEST(TestMaybeNullPtrT)
-    {
-        maybe_null<std::nullptr_t> p1;
-        maybe_null<std::nullptr_t> p2;
-
-        CHECK_THROW(p1.get(), fail_fast);
-
-        CHECK(p1 == p2);
-
-        // Make sure we no longer throw here
-        CHECK(p1.get() == nullptr);
-        CHECK(p2.get() == nullptr);
-=======
     TEST(TestMaybeNullAssignmentOps)
     {
         MyBase base;
@@ -305,7 +291,6 @@
 
         maybe_null_dbg<Unrelated*> mnUnrelated_dbg;
         mnUnrelated_dbg = &unrelated; // maybe_null_dbg<T> = T
->>>>>>> 08064f85
     }
 }
 
