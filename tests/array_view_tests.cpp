--- conflicted
+++ resolved
@@ -403,71 +403,71 @@
 			array_view<const int, 2> av2{ av };
 			CHECK(av2[1] == 5);
 
-			static_assert(std::is_convertible<const array_view<int, 2>, array_view<const int, 2>>::value, "ctor is not implicit!");
-		
-			const strided_array_view<int, 1> src{ arr, {2, 1} };
-			strided_array_view<const int, 1> sav{ src };
-			CHECK(sav.bounds().index_bounds() == index<1>{ 2 });
-			CHECK(sav.bounds().stride() == 1);
-			CHECK(sav[1] == 5);
-			
-			static_assert(std::is_convertible<const strided_array_view<int, 1>, strided_array_view<const int, 1>>::value, "ctor is not implicit!");
-		}
-
-		// Check copy constructor
-		{
-			int arr1[2] = { 3, 4 };
-			const strided_array_view<int, 1> src1{ arr1, {2, 1} };
-			strided_array_view<int, 1> sav1{ src1 };
- 
-			CHECK(sav1.bounds().index_bounds() == index<1>{ 2 });
-			CHECK(sav1.bounds().stride() == 1);
-			CHECK(sav1[0] == 3);
-
-			int arr2[6] = { 1, 2, 3, 4, 5, 6 };
-			const strided_array_view<const int, 2> src2{ arr2, {{ 3, 2 }, { 2, 1 }} };
-			strided_array_view<const int, 2> sav2{ src2 };
-			CHECK((sav2.bounds().index_bounds() == index<2>{ 3, 2 }));
-			CHECK((sav2.bounds().strides() == index<2>{ 2, 1 }));
-			CHECK((sav2[{0, 0}] == 1 && sav2[{2, 0}] == 5));
-		}
-
-		// Check const-casting assignment operator
-		{
-			int arr1[2] = { 1, 2 };
-			int arr2[6] = { 3, 4, 5, 6, 7, 8 };
-
-			const strided_array_view<int, 1> src{ arr1, {{2}, {1}} };
-			strided_array_view<const int, 1> sav{ arr2, {{3}, {2}} };
-			strided_array_view<const int, 1>& sav_ref = (sav = src);
-			CHECK(sav.bounds().index_bounds() == index<1>{ 2 });
-			CHECK(sav.bounds().strides() == index<1>{ 1 });
-			CHECK(sav[0] == 1);
-			CHECK(&sav_ref == &sav);
-		}
-		
-		// Check copy assignment operator
-		{
-			int arr1[2] = { 3, 4 };
-			int arr1b[1] = { 0 };
-			const strided_array_view<int, 1> src1{ arr1, {2, 1} };
-			strided_array_view<int, 1> sav1{ arr1b, {1, 1} };
-			strided_array_view<int, 1>& sav1_ref = (sav1 = src1);
-			CHECK(sav1.bounds().index_bounds() == index<1>{ 2 });
-			CHECK(sav1.bounds().strides() == index<1>{ 1 });
-			CHECK(sav1[0] == 3);
-			CHECK(&sav1_ref == &sav1);
-
-			const int arr2[6] = { 1, 2, 3, 4, 5, 6 };
-			const int arr2b[1] = { 0 };
-			const strided_array_view<const int, 2> src2{ arr2, {{ 3, 2 },{ 2, 1 }} };
-			strided_array_view<const int, 2> sav2{ arr2b, {{ 1, 1 },{ 1, 1 }} };
-			strided_array_view<const int, 2>& sav2_ref = (sav2 = src2);
-			CHECK((sav2.bounds().index_bounds() == index<2>{ 3, 2 }));
-			CHECK((sav2.bounds().strides() == index<2>{ 2, 1 }));
-			CHECK((sav2[{0, 0}] == 1 && sav2[{2, 0}] == 5));
-			CHECK(&sav2_ref == &sav2);
-		}
+		//	static_assert(std::is_convertible<const array_view<int, 2>, array_view<const int, 2>>::value, "ctor is not implicit!");
+		//
+		//	const strided_array_view<int, 1> src{ arr, {2, 1} };
+		//	strided_array_view<const int, 1> sav{ src };
+		//	CHECK(sav.bounds().index_bounds() == index<1>{ 2 });
+		//	CHECK(sav.bounds().stride() == 1);
+		//	CHECK(sav[1] == 5);
+		//	
+		//	static_assert(std::is_convertible<const strided_array_view<int, 1>, strided_array_view<const int, 1>>::value, "ctor is not implicit!");
+		}
+//
+//		// Check copy constructor
+//		{
+//			int arr1[2] = { 3, 4 };
+//			const strided_array_view<int, 1> src1{ arr1, {2, 1} };
+//			strided_array_view<int, 1> sav1{ src1 };
+// 
+//			CHECK(sav1.bounds().index_bounds() == index<1>{ 2 });
+//			CHECK(sav1.bounds().stride() == 1);
+//			CHECK(sav1[0] == 3);
+//
+//			int arr2[6] = { 1, 2, 3, 4, 5, 6 };
+//			const strided_array_view<const int, 2> src2{ arr2, {{ 3, 2 }, { 2, 1 }} };
+//			strided_array_view<const int, 2> sav2{ src2 };
+//			CHECK((sav2.bounds().index_bounds() == index<2>{ 3, 2 }));
+//			CHECK((sav2.bounds().strides() == index<2>{ 2, 1 }));
+//			CHECK((sav2[{0, 0}] == 1 && sav2[{2, 0}] == 5));
+//		}
+//
+//		// Check const-casting assignment operator
+//		{
+//			int arr1[2] = { 1, 2 };
+//			int arr2[6] = { 3, 4, 5, 6, 7, 8 };
+//
+//			const strided_array_view<int, 1> src{ arr1, {{2}, {1}} };
+//			strided_array_view<const int, 1> sav{ arr2, {{3}, {2}} };
+//			strided_array_view<const int, 1>& sav_ref = (sav = src);
+//			CHECK(sav.bounds().index_bounds() == index<1>{ 2 });
+//			CHECK(sav.bounds().strides() == index<1>{ 1 });
+//			CHECK(sav[0] == 1);
+//			CHECK(&sav_ref == &sav);
+//		}
+//		
+//		// Check copy assignment operator
+//		{
+//			int arr1[2] = { 3, 4 };
+//			int arr1b[1] = { 0 };
+//			const strided_array_view<int, 1> src1{ arr1, {2, 1} };
+//			strided_array_view<int, 1> sav1{ arr1b, {1, 1} };
+//			strided_array_view<int, 1>& sav1_ref = (sav1 = src1);
+//			CHECK(sav1.bounds().index_bounds() == index<1>{ 2 });
+//			CHECK(sav1.bounds().strides() == index<1>{ 1 });
+//			CHECK(sav1[0] == 3);
+//			CHECK(&sav1_ref == &sav1);
+//
+//			const int arr2[6] = { 1, 2, 3, 4, 5, 6 };
+//			const int arr2b[1] = { 0 };
+//			const strided_array_view<const int, 2> src2{ arr2, {{ 3, 2 },{ 2, 1 }} };
+//			strided_array_view<const int, 2> sav2{ arr2b, {{ 1, 1 },{ 1, 1 }} };
+//			strided_array_view<const int, 2>& sav2_ref = (sav2 = src2);
+//			CHECK((sav2.bounds().index_bounds() == index<2>{ 3, 2 }));
+//			CHECK((sav2.bounds().strides() == index<2>{ 2, 1 }));
+//			CHECK((sav2[{0, 0}] == 1 && sav2[{2, 0}] == 5));
+//			CHECK(&sav2_ref == &sav2);
+//		}
 	}
 
 	TEST(strided_array_view_slice)
@@ -847,20 +847,12 @@
 			index<3> i4 = i3;
 			CHECK(i4[0] == 0);
 
-			// from other index of bigger size type
-			index<3, short> i5 = i4;
-			CHECK(i5[0] == 0);
-
-			// from other index of smaller size type
-			index<3, long long> i6 = i4;
-			CHECK(i6[0] == 0);
-
 			// default
-			index<3, long long> i7;
+			index<3> i7;
 			CHECK(i7[0] == 0);
 
 			// default
-			index<3, long long> i9 = {};
+			index<3> i9 = {};
 			CHECK(i9[0] == 0);
 		}
 
@@ -886,20 +878,12 @@
 			index<1> i5 = i3;
 			CHECK(i5[0] == 0);
 
-			// from other index of bigger size type
-			index<1, short> i6 = i5;
-			CHECK(i6[0] == 0);
-
-			// from other index of smaller size type
-			index<1, long long> i7 = i6;
-			CHECK(i7[0] == 0);
-
 			// default
-			index<1, long long> i8;
+			index<1> i8;
 			CHECK(i8[0] == 0);
 
 			// default
-			index<1, long long> i9 = {};
+			index<1> i9 = {};
 			CHECK(i9[0] == 0);
 		}
 
@@ -1000,19 +984,14 @@
 			}
 		}
 
-<<<<<<< HEAD
-        ptrdiff_t idx = 0;
-		for (auto num : section)
-=======
 		size_t check_sum = 0;
-		for (size_t i = 0; i < length; ++i)
->>>>>>> 74fba29c
+		for (auto i = 0; i < length; ++i)
 		{
 			check_sum += av[i][1];
 		}
 
 		{
-			size_t idx = 0;
+			auto idx = 0;
 			size_t sum = 0;
 			for (auto num : section)
 			{
@@ -1058,7 +1037,7 @@
 		}
 		// both bounds are dynamic
 		{
-			array_view<int, dynamic_range, dynamic_range> av(arr, 4);
+			array_view<int, dynamic_range, dynamic_range> av = arr;
 			iterate_second_column(av);
 		}
 	}
